--- conflicted
+++ resolved
@@ -64,7 +64,7 @@
 <span class="n">p</span><span class="o">=</span><span class="n">plot</span><span class="o">.</span><span class="n">PlotFile</span><span class="p">(</span><span class="n">d</span><span class="p">)</span>
 </pre></div>
 </div>
-<p>The first line imports the <a class="reference internal" href="../Stoner.html#module-Stoner.Plot" title="Stoner.Plot"><tt class="xref py py-mod docutils literal"><span class="pre">Stoner.Plot</span></tt></a> module. Strictly, this is unnecessary as the Plot module&#8217;s name-space is
+<p>The first line imports the <tt class="xref py py-mod docutils literal"><span class="pre">Stoner.Plot</span></tt> module. Strictly, this is unnecessary as the Plot module&#8217;s name-space is
 imported when the Stoner package as a whole is imported. The second line creates an instance of the <a class="reference internal" href="../classes/Stoner.Plot.PlotFile.html#Stoner.Plot.PlotFile" title="Stoner.Plot.PlotFile"><tt class="xref py py-class docutils literal"><span class="pre">PlotFile</span></tt></a> class.
 PlotFile inherits the constructor method of :[y:class:<cite>Stoner.Core.DataFile</cite> and so all the variations detailed above work with
 PlotFile. In particular, the form shown in the second line is a easy way to convert a DataFile instance to a PlotFile instance
@@ -379,11 +379,7 @@
 </div>
 <div class="section" id="plotting-on-second-y-or-x-axes">
 <h2>Plotting on Second Y (or X) Axes<a class="headerlink" href="#plotting-on-second-y-or-x-axes" title="Permalink to this headline">¶</a></h2>
-<<<<<<< HEAD
-<p>To plot a second curve using the same x axis, but a different y axis scale, the <tt class="xref py py-meth docutils literal"><span class="pre">PlotFile.y2()</span></tt> method is
-=======
 <p>To plot a second curve using the same x axis, but a different y axis scale, the <a class="reference internal" href="../classes/Stoner.Plot.PlotFile.y2.html#Stoner.Plot.PlotFile.y2" title="Stoner.Plot.PlotFile.y2"><tt class="xref py py-meth docutils literal"><span class="pre">PlotFile.y2()</span></tt></a> method is
->>>>>>> 3ba120d3
 provided. This produces a second axes object with a common x-axis, but independent y-axis on the right of the plot.</p>
 <div class="highlight-python"><div class="highlight"><pre><span class="kn">from</span> <span class="nn">Stoner</span> <span class="kn">import</span> <span class="n">Data</span>
 <span class="n">p</span><span class="o">=</span><span class="n">Data</span><span class="p">(</span><span class="s">&quot;sample.txt&quot;</span><span class="p">,</span><span class="n">setas</span><span class="o">=</span><span class="s">&quot;xyy&quot;</span><span class="p">)</span>
@@ -397,11 +393,7 @@
 <div class="figure">
 <img alt="../_images/double_y_plot.png" src="../_images/double_y_plot.png" />
 </div>
-<<<<<<< HEAD
-<p>There is an equivalent <tt class="xref py py-meth docutils literal"><span class="pre">PlotFile.x2()</span></tt> method to create a second set of axes with a common y scale but different x scales.</p>
-=======
 <p>There is an equivalent <a class="reference internal" href="../classes/Stoner.Plot.PlotFile.x2.html#Stoner.Plot.PlotFile.x2" title="Stoner.Plot.PlotFile.x2"><tt class="xref py py-meth docutils literal"><span class="pre">PlotFile.x2()</span></tt></a> method to create a second set of axes with a common y scale but different x scales.</p>
->>>>>>> 3ba120d3
 <p>To work out which set of axes you are current working with the <tt class="xref py py-attr docutils literal"><span class="pre">PlotFile.ax</span></tt> attribute can be read or set.:</p>
 <div class="highlight-python"><div class="highlight"><pre><span class="n">p</span><span class="o">.</span><span class="n">plot_xy</span><span class="p">(</span><span class="mi">0</span><span class="p">,</span><span class="mi">1</span><span class="p">)</span>
 <span class="n">p</span><span class="o">.</span><span class="n">y2</span><span class="p">()</span>
@@ -415,7 +407,7 @@
 <div class="section" id="plot-templates">
 <h3>Plot Templates<a class="headerlink" href="#plot-templates" title="Permalink to this headline">¶</a></h3>
 <p>Frequently one wishes to create many plots that have a similar set of formatting options - for example
-in a thesis or to conform to a journal&#8217;s specifications. The <a class="reference internal" href="../Stoner.html#module-Stoner.PlotFormats" title="Stoner.PlotFormats"><tt class="xref py py-mod docutils literal"><span class="pre">Stoner.PlotFormats</span></tt></a> in conjunctions with
+in a thesis or to conform to a journal&#8217;s specifications. The <tt class="xref py py-mod docutils literal"><span class="pre">Stoner.PlotFormats</span></tt> in conjunctions with
 the <tt class="xref py py-attr docutils literal"><span class="pre">PlotFile.template</span></tt> attribute can help here.</p>
 <p>A <tt class="xref py py-attr docutils literal"><span class="pre">PlotFile.template</span></tt> template is a set of instructions that controls the default settings for many
 aspects of a matplotlib figure&#8217;s style. In addition the template allows for pyplot formatting commands to be
@@ -642,11 +634,7 @@
     </div>
     <div class="footer">
         &copy; Copyright 2013, Gavin Burnell et al.
-<<<<<<< HEAD
-      Last updated on Mar 30, 2015.
-=======
-      Last updated on Mar 24, 2015.
->>>>>>> 3ba120d3
+      Last updated on Apr 07, 2015.
       Created using <a href="http://sphinx-doc.org/">Sphinx</a> 1.2.3.
     </div>
   </body>
