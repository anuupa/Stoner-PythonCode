--- conflicted
+++ resolved
@@ -181,11 +181,7 @@
     </div>
     <div class="footer">
         &copy; Copyright 2013, Gavin Burnell et al.
-<<<<<<< HEAD
-      Last updated on Mar 30, 2015.
-=======
-      Last updated on Mar 24, 2015.
->>>>>>> 3ba120d3
+      Last updated on Apr 07, 2015.
       Created using <a href="http://sphinx-doc.org/">Sphinx</a> 1.2.3.
     </div>
   </body>
