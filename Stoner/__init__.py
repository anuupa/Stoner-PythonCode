--- conflicted
+++ resolved
@@ -1,22 +1,14 @@
-"""Stoner Python Package: Utility classes for simple data analysis scripts.
-
-See http://github.com/~gb119/Stoner-PythonCode for more details."""
-
-__all__ = ['Core', 'Analysis', 'Plot', 'PlotFormats', 'Folders', 'DataFile', 'Data', 'DataFolder']
-
-# These fake the old namespace if you do an import Stoner
-
-from .Core import DataFile
-from .Util import Data
-from Stoner.Folders import DataFolder
-
-<<<<<<< HEAD
-__version_info__ = ('0', '4', '3')
-__version__ = '.'.join(__version_info__)
-
-=======
-__version_info__ = ('0', '4', '4')
-__version__ = '.'.join(__version_info__)
-
-
->>>>>>> c57653ba
+"""Stoner Python Package: Utility classes for simple data analysis scripts.
+
+See http://github.com/~gb119/Stoner-PythonCode for more details."""
+
+__all__ = ['Core', 'Analysis', 'Plot', 'PlotFormats', 'Folders', 'DataFile', 'Data', 'DataFolder']
+
+# These fake the old namespace if you do an import Stoner
+
+from .Core import DataFile
+from .Util import Data
+from Stoner.Folders import DataFolder
+
+__version_info__ = ('0', '4', '4')
+__version__ = '.'.join(__version_info__)