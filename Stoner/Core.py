"""Stoner.Core provides the core classes for the Stoner package.

Classes:
    `DataFile` :the base class for representing a single data set of experimental data.
    `typeHintedDict`: a dictionary subclass that tries to keep track of the underlying type of data
        stored in each element. This class facilitates the export to strongly typed
        languages such as LabVIEW.

"""
from __future__ import print_function
__all__ = ["StonerLoadError", "DataFile","DataArray","typeHintedDict","isNone","all_size","all_type"]  # Don't import too muhc with from Stoner.Core import *

from Stoner.compat import *
import re
#import pdb # for debugging
import os
import csv
import numpy as _np_
import numpy.ma as _ma_
import copy
import os.path as path
import inspect as _inspect_
import itertools
from collections import Iterable, OrderedDict
from blist import sorteddict


def copy_into(source,dest):
    """Copies the data associated with source to dest.

    Args:
        source(DataFile): The DataFile object to be copied from
        dest (DataFile): The DataFile objrct to be changed by recieving the copiued data.

    Returns:
        The modified *dest* DataFile.

    Unlike copying or deepcopying a DataFile, this function preserves the class of the destination and just
    overwrites the attributes that represent the data in the DataFile.
    """
    for attr in source._public_attrs:
        if attr not in source.__dict__ or callable(source.__dict__[attr]) or attr in ["data","setas","column_headers"]:
            continue
        dest.__dict__[attr] = copy.deepcopy(source.__dict__[attr])
    dest.data = source.data.copy()
    dest.data._setas = source.data._setas.clone
    return dest

def isNone(iterator):
    """Returns True if input is None or an empty iterator, or an iterator of None.

    Args:
        iterator (None or Iterable):

    Returns:
        True if iterator is None, empty or full of None."""

    if iterator is None:
        ret=True
    elif isinstance(iterator,Iterable):
        if len(iterator)==0:
            ret=True
        else:
            for i in iterator:
                if i is not None:
                    ret=False
                    break
            else:
                ret=True
    else:
        ret=False
    return ret

def all_size(iterator,size=None):
    """Check whether each element of *iterator* is the same length/shape.

    Arguments:
        iterator (Iterable): list or other iterable of things with a length or shape

    Keyword Arguments:
        size(int, tuple or None): Required size of each item in iterator.

    Returns:
        True if all objects are the size specified (or the same size if size is None).
    """
    if hasattr(iterator[0],"shape"):
        sizer=lambda x:x.shape
    else:
        sizer=lambda x:len(x)

    if size is None:
        size=sizer(iterator[0])
    ret=False
    for i in iterator:
        if sizer(i)!=size:
            break
    else:
        ret=True
    return ret


def all_type(iterator,typ):
    """Determines if an interable omnly contains a common type.

    Arguments:
        iterator (Iterable): The object to check if it is all iterable
        typ (class): The type to check for.

    Returns:
        True if all elements are of the type typ, or False if not.

    Notes:
        Routine will iterate the *iterator* and break when an element is not of
        the search type *typ*.
    """
    ret=False
    if isinstance(iterator,Iterable):
        for i in iterator:
            if not isinstance(i,typ):
                break
        else:
            ret=True
    return ret


class StonerLoadError(Exception):
    """An exception thrown by the file loading routines in the Stoner Package.

    This special exception is thrown when one of the subclasses of :py:class:`Stoner.Core.DataFile`
    attmpts and then fails to load some data from disk. Generally speaking this is not a real
    error, but simply indicates that the file format is not recognised by that particular subclass,
    and thus another subclass should have a go instead.
    """
    pass


class _attribute_store(dict):
    """A dictionary=like class that provides attributes that work like indices.

    Used to implement the mapping of column types to indices in the setas attriobutes."""

    def __init__(self, *args, **kargs):
        if len(args) == 1 and isinstance(args[0], dict):
            self.update(args[0])
        else:
            super(_attribute_store, self).__init__(*args, **kargs)

    def __setattr__(self, name, value):
        self[name] = value

    def __getattr__(self, name):
        try:
            return self[name]
        except KeyError:
            raise AttributeError


class _tab_delimited(csv.Dialect):
    """A customised csv dialect class for reading tab delimited text files."""
    delimiter = "\t"
    quoting = csv.QUOTE_NONE
    doublequote = False
    lineterminator = "\r\n"


class _setas(object):
    """A Class that provides a mechanism for managing the column assignments in a DataFile like object."""

    def __init__(self, initial_val=None, **kargs):
        """Constructs the setas instance and sets an initial value.

        Args:
            ref (DataFile): Contains a reference to the owning DataFile instance

        Keyword Arguments:
            initial_val (string or list or dict): Initial values to set
        """
        self.setas = list()
        self.column_headers = []
        self._cols = _attribute_store()
        self._shape=tuple()

        if initial_val is not None:
            self(initial_val)
        elif len(kargs) > 0:
            self(**kargs)

    @property
    def clone(self):
            new = _setas()
            for attr in self.__dict__:
                if not callable(self.__dict__[attr]):
                    new.__dict__[attr] = copy.deepcopy(self.__dict__[attr])
            return new

    @property
    def cols(self):
        if len(self._cols)==0:
            self._cols.update(self._get_cols())
        return self._cols

    @cols.setter
    def cols(self,value):
        if not isinstance(value,dict):
            raise AttributeError("cols attribute must be a dictionary")
        self._cols=_attribute_store(value)

    @property
    def column_headers(self):
        return self._column_headers

    @column_headers.setter
    def column_headers(self,value):
        if all_type(value,string_types):
            self._column_headers=list(value)
            c=len(self._column_headers)
            self.setas.extend(["."]*(c-len(self.setas)))
            object.__setattr__(self,"setas",self.setas[:c])
        else:
            raise AttributeError("Column_headers attribute should be an iterable of strings")

    @property
    def shape(self):
        return self._shape

    @shape.setter
    def shape(self,value):
        if len(value)==0:
            c=0
        elif len(value)>=2:  # Force setas annd acolumn_headers to match shape
            c=value[1]
        elif len(value)==1:
            c=1
        else:
            raise AttributeError("shape attribute should be a 2-tuple not a {}-tuple".format(len(value)))

        self.setas.extend(["."]*(c-len(self.setas)))
        object.__setattr__(self,"setas",self.setas[:c])
        self.column_headers.extend(["Column {}".format(i+len(self.column_headers)) for i in range(c-len(self.column_headers))])
        object.__setattr__(self,"column_headers",self.column_headers[:c])
        self._shape=tuple(value)



    def __call__(self, *args, **kargs):
        """Treat the current instance as a callable object and assign columns accordingly.

         Variois forms of this method are accepted::

            setas("xyzuvw")
            setas(["x"],["y"],["z"],["u"],["v"],["w"])
            setas(x="column_1",y=3,column4="z")
        """
        try:
            assert len(args) == 0 or len(args) == 1
            if len(args) == 1:
                assert isinstance(args[0], string_types) or isinstance(args[0], Iterable) or isinstance(args[0], _setas)
            elif len(args) == 1:
                assert len(kargs) > 0
        except AssertionError:
            raise SyntaxError("setas must be called with a single argument - string or other iterable")

        if len(self.setas) < len(self.column_headers):
            self.setas.extend(list("." * (len(self.column_headers) - len(self.setas))))

        if len(args) > 0:
            value = args[0]
            if isinstance(value, string_types):  # expand the number-code combos in value
                pattern = re.compile("[^0-9]*(([0-9]+?)(x|y|z|d|e|f|u|v|w|\.|\-))")
                while True:
                    res = pattern.match(value)
                    if res is None:
                        break
                    (total, count, code) = res.groups()
                    if count == "":
                        count = 1
                    else:
                        count = int(count)
                    value = value.replace(total, code * count, 1)
            elif isinstance(value, _setas):
                value = value.setas
        else:
            value = kargs
        if isinstance(value, dict):
            alt_vals = dict()
            for k, v in value.items():
                if v not in alt_vals:
                    alt_vals[v] = [k]
                else:
                    alt_vals[v].append(k)

            for typ in "xyzdefuvw.-":
                if typ in value:
                    try:
                        for c in self.find_col(value[typ], True):  #x="Col1" type
                            self.setas[c] = typ
                    except KeyError:
                        pass
                if typ in alt_vals:
                    try:
                        for c in self.find_col(alt_vals[typ], True):  #col1="x" type
                            self.setas[c] = typ
                    except KeyError:
                        pass
        elif isinstance(value, Iterable):
            if len(value) > len(self.column_headers):
                value = value[:len(self.column_headers)]
            elif len(value) < len(self.column_headers):
                value = [v for v in value]  # Ensure value is now a list
                value.extend(list("." * (len(self.column_headers) - len(value))))
            for i, v in enumerate(list(value)):
                if v.lower() not in "xyzedfuvw.-":
                    raise ValueError("Set as column element is invalid: {}".format(v))
                if v != "-":
                    self.setas[i] = v.lower()
        else:
            raise ValueError("Set as column string ended with a number")
        self.cols.update(self._get_cols())

    def __getitem__(self, name):
        """Permit the setas attribute to be treated like either a list or a dictionary.

        Args:
            name (int, slice or string): if *name* is an integer or a slice, return the column type
                of the corresponding column(s). If a string, should be a single letter
                from the set x,y,z,u,v,w,d,e,f - if so returns the corresponding
                column(s)

        Returns:
            Either a single letter x,y,z,u,v,w,d,e or f, or a list of letters if used in
            list mode, or a single coliumn name or list of names if used in dictionary mode.
        """
        if isinstance(name, string_types) and len(name) == 1 and name in "xyzuvwdef.-":
            ret = list()
            for i, v in enumerate(self.setas):
                if v == name:
                    ret.append(self.column_headers[i])
        elif isinstance(name, slice):
            indices = name.indices(len(self.setas))
            name = range(*indices)
            ret = [self[x] for x in name]
        elif isinstance(name,Iterable):
            ret=[self[x] for x  in name]
        else:
            try:
                name = int(name)
                ret = [self.setas[name]]
            except ValueError:
                raise TypeError("Index should be a number, slice or x,y,z,u,v,w,e,d of f")
        if len(ret) == 1:
            ret = ret[0]
        return ret


    def __setattr__(self, name, value):
        """Wrapper to handle some special linked attributes."""
        if hasattr(type(self),name) and isinstance(getattr(type(self),name),property):
            object.__setattr__(self,name, value)
        else:
            object.__setattr__(self,name, value)

    def __setitem__(self, name, value):
        """Allow setting of the setas variable like a dictionary or a list.

        Args:
            name (string or int): If name is a string, it should be in the set x,y,z,u,v,w,d,e or f
                and value should be a column index type. If name is an integer, then value should be
                a single letter string in the set above.
            value (integer or column index): See above.
        """
        if isinstance(name, string_types) and len(name) == 1 and name in "xyzuvwdef.-":
            self({name: value})
        else:
            try:
                name = int(name)
                if len(value) == 1 and value in "xyzuvwdef.":
                    self.setas[name] = value
                elif value == "-":
                    pass
                else:
                    raise ValueError("Column types can only be set to x,y,z,u,v,w,d,e, or f, not to {}".format(value))
            except ValueError:
                kargs = {name: value}
                self(**kargs)

    def __len__(self):
        return len(self.setas)

    def __repr__(self):
        if len(self.setas) > len(self.column_headers):
            self.setas = self.setas[:len(self.column_headers)]
        elif len(self.setas) < len(self.column_headers):
            self.setas.extend(list("." * (len(self.column_headers) - len(self.setas))))
        return self.setas.__repr__()

    def find_col(self, col, force_list=False):
        """Indexes the column headers in order to locate a column of data.shape.

        Indexing can be by supplying an integer, a string, a regular experssion, a slice or a list of any of the above.

        -   Integer indices are simply checked to ensure that they are in range
        -   String indices are first checked for an exact match against a column header
            if that fails they are then compiled to a regular expression and the first
            match to a column header is taken.
        -   A regular expression index is simply matched against the column headers and the
            first match found is taken. This allows additional regular expression options
            such as case insensitivity.
        -   A slice index is converted to a list of integers and processed as below
        -   A list index returns the results of feading each item in the list at :py:meth:`find_col`
            in turn.

        Args:
            col (int, a string, a re, a slice or a list):  Which column(s) to retuirn indices for.

        Keyword Arguments:
            force_list (bool): Force the output always to be a list. Mainly for internal use only

        Returns:
            The matching column index as an integer or a KeyError
        """
        if isinstance(col, (int,long)):  # col is an int so pass on
            if col >= len(self.column_headers):
                raise IndexError('Attempting to index a non - existant column ' + str(col))
            if col < 0:
                col = col % len(self.column_headers)
        elif isinstance(col, string_types):  # Ok we have a string
            col = str(col)
            if col in self.column_headers:  # and it is an exact string match
                col = self.column_headers.index(col)
            else:  # ok we'll try for a regular expression
                test = re.compile(col)
                possible = [x for x in self.column_headers if test.search(x)]
                if len(possible) == 0:
                    try:
                        col = int(col)
                    except ValueError:
                        raise KeyError('Unable to find any possible column matches for "{} in {}"'.format(col,self.column_headers))
                    if col < 0 or col >= self.data.shape[1]:
                        raise KeyError('Column index out of range')
                else:
                    col = self.column_headers.index(possible[0])
        elif isinstance(col, re._pattern_type):
            test = col
            possible = [x for x in self.column_headers if test.search(x)]
            if len(possible) == 0:
                raise KeyError('Unable to find any possible column matches for ' + str(col.pattern))
            else:
                col = self.find_col(possible)
        elif isinstance(col, slice):
            indices = col.indices(_np_.shape(self.data)[1])
            col = range(*indices)
            col = self.find_col(col)
        elif isinstance(col, Iterable):
            col = [self.find_col(x) for x in col]
        else:
            raise TypeError('Column index must be an integer, string, list or slice, not a {}'.format(type(col)))
        if force_list and not isinstance(col, list):
            col = [col]
        return col

    def _get_cols(self, what=None, startx=0):
        """Uses the setas attribute to work out which columns to use for x,y,z etc.

        Keyword Arguments:
            what (string): Returns either xcol, ycol, zcol, ycols,xcols rather than the full dictionary
            starts (int): Start looking for x columns at this column.

        Returns:
            A single integer, a list of integers or a dictionary of all columns.
        """

        #Do the xcolumn and xerror first. If only one x column then special case to reset startx to get any
        #y columns
        if len(self.setas) < len(self.column_headers):
            self.setas.extend(list("." * (len(self.column_headers) - len(self.setas))))

        if self.setas.count("x")==1:
            xcol=self.setas.index("x")
            maxcol=len(self.setas)+1
            startx=0
            xerr=self.setas.index("d") if "d" in self.setas else None
        elif self.setas.count("x")>1:
            xcol = self.setas[startx:].index("x") + startx
            startx=xcol
            maxcol = self.setas[xcol + 1:].index("x") + xcol + 1
            xerr=self.setas[startx:maxcol].index("d") if "d" in self.setas[startx:maxcol] else None
        else:
            xcol = None
            maxcol = len(self.setas)+1
            startx=0
            xerr=None


        #No longer enforce ordering of yezf - allow them to appear in any order.
        ycol = []
        yerr = []
        zcol = []
        zerr = []
        ucol = []
        vcol = []
        wcol =  []

        columns=[ycol,yerr,zcol,zerr,ucol,vcol,wcol]
        letters="yezfuvw"
        for col,lett in zip(columns,letters):
            col.extend([None] * self.setas[startx:maxcol].count(lett))
            start=startx
            for i,n in enumerate(col):
                try:
                    col[i]=self.setas[start:maxcol].index(lett)+start
                    start=col[i]+1
                except ValueError:
                    break

        if xcol is None:
            axes = 0
        elif len(ycol) == 0:
            axes = 1
        elif len(zcol) == 0:
            axes = 2
        else:
            axes = 3
        if axes == 2 and len(ucol) * len(vcol) > 0:
            axes = 4
        elif axes == 3:
            if len(ucol) * len(vcol) * len(wcol) > 0:
                axes = 6
            elif len(ucol) * len(vcol) > 0:
                axes = 5
        ret = _attribute_store()
        ret.update({
            "xcol": xcol,
            "xerr": xerr,
            "ycol": ycol,
            "yerr": yerr,
            "zcol": zcol,
            "zerr": zerr,
            "ucol": ucol,
            "vcol": vcol,
            "wcol": wcol,
            "axes": axes
        })
        ret["has_xerr"] = xerr is not None
        ret["has_yerr"] = len(yerr)>0
        ret["has_zerr"] = len(zerr)>0
        ret["has_uvw"] = len(ucol) >0
        if what == "xcol":
            ret = ret["xcol"]
        elif what in ("ycol", "zcol", "ucol", "vcol", "wcol", "yerr", "zerr"):
            ret = ret[what][0]
        elif what in ("ycols", "zcols", "ucols", "vcols", "wcols", "yerrs", "zerrs"):
            ret = ret[what[0:-1]]
        return ret


class _evaluatable(object):
    """A very simple class that is just a placeholder to indicate that special action
    needs to be taken to convert a string representation to a valid Python type."""
    pass


class typeHintedDict(sorteddict):
    """Extends a :py:class:`blist.sorteddict` to include type hints of what each key contains.

    The CM Physics Group at Leeds makes use of a standard file format that closely matches
    the :py:class:`DataFile` data structure. However, it is convenient for this file format
    to be ASCII text for ease of use with other programs. In order to represent metadata which
    can have arbitary types, the LabVIEW code that generates the data file from our measurements
    adds a type hint string. The Stoner Python code can then make use of this type hinting to
    choose the correct representation for the metadata. The type hinting information is retained
    so that files output from Python will retain type hints to permit them to be loaded into
    strongly typed languages (sch as LabVIEW).

    Attributes:
        _typehints (dict): The backing store for the type hint information
        __regexGetType (re): Used to extract the type hint from a string
        __regexSignedInt (re): matches type hint strings for signed intergers
        __regexUnsignedInt (re): matches the type hint string for unsigned integers
        __regexFloat (re): matches the type hint strings for floats
        __regexBoolean (re): matches the type hint string for a boolean
        __regexStrng (re): matches the type hint string for a string variable
        __regexEvaluatable (re): matches the type hint string for a compoind data type
        __types (dict): mapping of type hinted types to actual Python types
        __tests (dict): mapping of the regex patterns to actual python types

    Notes:
        Rather than subclassing a plain dict, this is a subclass of a :py:class:`blist.sorteddict` which stores the entries in a binary list structure.
        This makes accessing the keys much faster and also ensures that keys are always returned in alphabetical order.
    """
    _typehints = sorteddict()

    __regexGetType = re.compile(r'([^\{]*)\{([^\}]*)\}')
    # Match the contents of the inner most{}
    __regexSignedInt = re.compile(r'^I\d+')
    # Matches all signed integers
    __regexUnsignedInt = re.compile(r'^U / d+')
    # Match unsigned integers
    __regexFloat = re.compile(r'^(Extended|Double|Single)\sFloat')
    # Match floating point types
    __regexBoolean = re.compile(r'^Boolean')
    __regexString = re.compile(r'^(String|Path|Enum)')
    __regexEvaluatable = re.compile(r'^(Cluster|\dD Array|List)')

    __types = {
        'Boolean': bool,
        'I32': int,
        'Double Float': float,
        'Cluster': dict,
        'Array': _np_.ndarray,
        'List': list,
        'String': str
    }
    # This is the inverse of the __tests below - this gives
    # the string type for standard Python classes

    __tests = [(__regexSignedInt, int), (__regexUnsignedInt, int), (__regexFloat, float), (__regexBoolean, bool),
               (__regexString, str), (__regexEvaluatable, _evaluatable())]

    # This is used to work out the correct python class for
    # some string types

    def __init__(self, *args, **kargs):
        """typeHintedDict constructor method.

        Args:
            *args, **kargs: Pass any parameters through to the dict() constructor.


        Calls the dict() constructor, then runs through the keys of the
        created dictionary and either uses the string type embedded in
        the keyname to generate the type hint (and remove the
        embedded string type from the keyname) or determines the likely
        type hint from the value of the dict element.
        """

        super(typeHintedDict, self).__init__(*args, **kargs)
        for key in self:  # Chekc through all the keys and see if they contain
            # type hints. If they do, move them to the
            # _typehint dict
            value = super(typeHintedDict, self).__getitem__(key)
            super(typeHintedDict, self).__delitem__(key)
            self[key] = value  #__Setitem__ has the logic to handle embedded type hints correctly


    @property
    def types(self):
        return self._typehints

    def findtype(self, value):
        """Determines the correct string type to return for common python
        classes.

        Args:
            value (any): The data value to determine the type hint for.

        Returns:
            A type hint string

        Note:
            Understands booleans, strings, integers, floats and _np_
            arrays(as arrays), and dictionaries (as clusters).
        """
        typ = "String"
        for t in self.__types:
            if isinstance(value, self.__types[t]):
                if t == "Cluster":
                    elements = []
                    for k in value:
                        elements.append(self.findtype(value[k]))
                    tt = ','
                    tt = tt.join(elements)
                    typ = 'Cluster (' + tt + ')'
                elif t == 'Array':
                    z = _np_.zeros(1, dtype=value.dtype)
                    typ = (str(len(_np_.shape(value))) + "D Array (" + self.findtype(z[0]) + ")")
                else:
                    typ = t
                break
        return typ

    def __mungevalue(self, t, value):
        """Based on a string type t, return value cast to an
        appropriate python class.

        Args:
            t (string): is a string representing the type
            value (any): is the data value to be munged into the
                        correct class
        Returns:
            Returns the munged data value

        Detail:
            The class has a series of precompiled regular
            expressions that will match type strings, a list of these has been
            constructed with instances of the matching Python classes. These
            are tested in turn and if the type string matches the constructor of
            the associated python class is called with value as its argument."""
        ret = None
        for (regexp, valuetype) in self.__tests:
            m = regexp.search(t)
            if m is not None:
                if isinstance(valuetype, _evaluatable):
                    try:
                        ret = eval(str(value), globals(), locals())
                    except NameError:
                        ret = str(value)
                    except SyntaxError:
                        ret = ""
                    break
                else:
                    ret = valuetype(value)
                    break
        else:
            ret = str(value)
        return ret

    def string_to_type(self, value):
        """Given a string value try to work out if there is a better python type dor the value.

        First of all the first character is checked to see if it is a [ or { which would
        suggest this is a list of dictionary. If the value looks like a common boolean
        value (i.e. Yes, No, True, Fale, On, Off) then it is assumed to be a boolean value.
        Fianlly it interpretation as an int, float or string is tried.

        Args:
            value (string): string representation of he value
        Returns:
            A python object of the natural type for value"""
        ret = None
        if not isinstance(value, string_types):
            raise TypeError("Value must be a string not a " + str(type(value)))
        value = value.strip()
        if len(value) != 0:
            tests = ['list(' + value + ')', 'dict(' + value + ')']
            try:
                i = "[{".index(value[0])
                ret = eval(tests[i])
            except (SyntaxError, ValueError):
                if value.lower() in ['true', 'ues', 'on', 'false', 'no', 'off']:
                    ret = value.lower() in ['true', 'yes', 'on']  #Booleab
                else:
                    for trial in [int, float, str]:
                        try:
                            ret = trial(value)
                            break
                        except ValueError:
                            continue
                    else:
                        ret = None
        return ret

    def _get_name_(self, name):
        """Checks a string name for an embedded type hint and strips it out.

        Args:
            name(string): String containing the name with possible type hint embedeed
        Returns:
            (name,typehint) (tuple): A tuple containing just the name of the mateadata and (if found
                the type hint string),
        """
        name = str(name)
        m = self.__regexGetType.search(name)
        if m is not None:
            k = m.group(1)
            t = m.group(2)
            return k, t
        else:
            k = name
            t = None
            return k, None

    def __getitem__(self, name):
        """Provides a get item method that checks whether its been given a typehint in the
        item name and deals with it appropriately.

        Args:
            name (string): metadata key to retrieve

        Returns:
            metadata value
        """
        (name, typehint) = self._get_name_(name)
        value = super(typeHintedDict, self).__getitem__(name)
        if typehint is not None:
            value = self.__mungevalue(typehint, value)
        return value

    def __setitem__(self, name, value):
        """Provides a method to set an item in the dict, checking the key for
        an embedded type hint or inspecting the value as necessary.

        Args:
            name (string): The metadata keyname
            value (any): The value to store in the metadata string

        Note:
            If you provide an embedded type string it is your responsibility
            to make sure that it correctly describes the actual data
            typehintDict does not verify that your data and type string are
            compatible."""
        name, typehint = self._get_name_(name)
        if typehint is not None:
            self._typehints[name] = typehint
            if len(str(value)) == 0:  # Empty data so reset to string and set empty
                super(typeHintedDict, self).__setitem__(name, "")
                self._typehints[name] = "String"
            else:
                super(typeHintedDict, self).__setitem__(name, self.__mungevalue(typehint, value))
        else:
            self._typehints[name] = self.findtype(value)
            super(typeHintedDict, self).__setitem__(name, self.__mungevalue(self._typehints[name], value))

    def __delitem__(self, name):
        """Deletes the specified key.

        Args:
            name (string): The keyname to be deleted"""
        name = self._get_name_(name)[0]
        del (self._typehints[name])
        super(typeHintedDict, self).__delitem__(name)

    def __repr__(self):
        ret=["{}:{}:{}".format(repr(key),self.type(key),repr(self[key])) for key in self]
        return "\n".join(ret)

    def copy(self):
        """Provides a copy method that is aware of the type hinting strings.

        This produces a flat dictionary with the type hint embedded in the key name.

        Returns:
            A copy of the current typeHintedDict
        """
        ret = typeHintedDict()
        for k in self.keys():
            t = self._typehints[k]
            nk = k + "{" + t + "}"
            ret[nk] = copy.deepcopy(self[k])
        return ret

    def type(self, key):
        """Returns the typehint for the given k(s).

        This simply looks up the type hinting dictionary for each key it is given.

        Args:
            key (string or sequence of strings): Either a single string key or a iterable type containing
                keys
        Returns:
            The string type hint (or a list of string type hints)"""
        if isinstance(key, str):
            return self._typehints[key]
        else:
            try:
                return [self._typehints[x] for x in key]
            except TypeError:
                return self._typehints[key]

    def export(self, key):
        """Exports a single metadata value to a string representation with type
        hint.

        In the ASCII based file format, the type hinted metadata is represented
        in the first column of a tab delimited text file as a series of lines
        with format keyname{typhint}=string_value.

        Args:
            key (string): The metadata key to export
        Returns:
            A string of the format : key{type hint} = value"""
        return "{}{{{}}}={}".format(key, self.type(key), repr(self[key]).encode('string_escape'))

    def export_all(self):
        """Return all the entries in the typeHintedDict as a list of exported lines.

        Returns:
            (list of str): A list of exported strings

        Notes:
            The keys are returned in sorted order as a result of the underlying blist.sorteddict meothd.
        """
        return [self.export(x) for x in self]

class DataArray(_ma_.MaskedArray):
    """A sub class of :py:class:`numpy.ma.MaskedArray` with a copy of the setas attribute to allow indexing by name.

    Attributes:
        column_headers (list): of strings of the column names of the data.
        i (array of integers): When read, returns the row  umbers of the data. When written to, sets the
            base row index. The base row index is preserved when a DataArray is indexed.
        x,y,z (1D DataArray): When a column is declared to contain *x*, *y*, or *z* data, then these attributes access
            the corresponding columns. When written to, the attributes overwrite the existing column's data.
        d,e,f (1D DataArray): Where a column is identified as containing uncertainities for *x*, *y* or *z* data, then these
            attributes provide a quick access to them. When written to, the attributes overwrite the existing column's data.
        u,v,w (1D DataArray): Columns may be identieid as containing vectgor field information. These attributes provide quick
            access to them, assuming that they are defined as cartesian co-ordinates. When written to, the attributes
            overwrite the existing column's data.
        p,q,r (1D DataArray): These attributes access calculated columns that convert :math:`(x,y,z)` data or :math:`(u,v,w)`
            into :math:`(\\phi,\\theta,r)` polar co-ordinates. If on *x* and *y* columns are defined, then 2D polar
            co-ordinates are returned for *q* and *r*.
        setas (list or string): Actually a proxy to a magic class that handles the assignment of columns to different axes and
            also tracks the names of columns (so that columns may be accessed as named items).



    This array type is used to represent numeric data in the Stoner Package - primarily as a 2D
    matrix in :py:class:`Stoner.Core.DataFile` but also when a 1D row is required. In con trast to
    the parent class, DataArray understands that it came from a DataFile which has a setas attribute and column
    assignments. This allows the row to be indexed by column name, and also for quick
    attribute access to work. This makes writing functions to work with a single row of data
    more attractive.
    """

    def __new__(cls, input_array, *args,**kargs):
        # Input array is an already formed ndarray instance
        # We first cast to be our class type
        setas=kargs.pop("setas",_setas())
        mask=kargs.pop("mask",None)
        if isinstance(input_array,DataArray):
            i=input_array.i
        else:
            i=0
        obj = _ma_.asarray(input_array,*args,**kargs).view(cls)
        # add the new attribute to the created instance
        setas.shape=obj.shape
        obj._setas = setas
        if mask is not None:
            obj.mask=mask
        else:
            obj.maske=False
        # Finally, we must return the newly created object:
        obj.i=i
        return obj

    def __array_finalize__(self, obj):
        # see InfoArray.__array_finalize__ for comments
        super(DataArray,self).__array_finalize__(obj)
        if obj is None:
            self._setas=_setas()
            self.i=0
            self.mask=False
        else:
            self._setas = getattr(obj, '_setas', _setas())
            if isinstance(obj,DataArray):
                self.i=obj.i
                self.mask=obj.mask
            else:
                self.i=0
                self.mask=False
        self._setas.shape=self.shape

    def __getattr__(self,name):
        #Overrides __getattr__ to allow access as row.x etc.
        """Get a column using the setas attribute."""
        col_check = {
            "x": "xcol",
            "d": "xerr",
            "y": "ycol",
            "e": "yerr",
            "z": "zcol",
            "f": "zerr",
            "u": "ucol",
            "v": "vcol",
            "w": "wcol",
        }
        if name not in col_check:
            return super(DataArray,self).__getattribute__(name)
        indexer=[slice(0,dim,1) for ix,dim in enumerate(self.shape)]
        col = col_check[name]
        if col.startswith("x"):
            if self._setas.cols[col] is not None:
                indexer[-1]=self._setas.cols[col]
                ret = self[tuple(indexer)]
            else:
                ret = None
        else:
            ix=len(self._setas.cols[col])
            if ix > 0:
                indexer[-1]=self._setas.cols[col][0]
            else:
                return None
            ret = self[tuple(indexer)]
        return ret

    def __getitem__(self,ix):
        # Override __getitem__ to handle string indexing
        single_row=isinstance(ix,int) or (isinstance(ix,tuple) and isinstance(ix[0],int))
        if isinstance(ix,string_types):
            ix=(slice(0,-1,1),self._setas.find_col(ix))
        elif isinstance(ix,tuple) and isinstance(ix[-1],string_types):
            ix=list(ix)
            ix[-1]=self._setas.find_col(ix[-1])
            ix=tuple(ix)
        ret=super(DataArray,self).__getitem__(ix)
        if isinstance(ret,_np_.ndarray) and ret.size==1: # 1 elenebt array returned as scalr
            return ret.dtype.type(ret)
        elif not isinstance(ret,_np_.ndarray): #bugout for scalar resturns
            return ret
        if isinstance(ix,tuple) and len(ix)>=2 and ix[-1] is not None:
            ret.setas=self._setas[ix[-1]]
            if isinstance(self.i,_np_.ndarray):
                ret.i=self.i[ix[0]]
            else:
                ret.i=self.i
        else:
            if isinstance(self.i,_np_.ndarray):
                ret.i=self.i[ix]
            else:
                ret.i=self.i
        ret._singlerow=single_row
        return ret

    def __setitem__(self,ix,val):
        # Override __getitem__ to handle string indexing
        if isinstance(ix,string_types):
            ix=self._setas.find_col(ix)
        elif isinstance(ix,tuple) and isinstance(ix[-1],string_types):
            ix=list(ix)
            ix[-1]=self._setas.find_col(ix[-1])
            ix=tuple(ix)
        super(DataArray,self).__setitem__(ix,val)

    @property
    def r(self):
        """Calculate the radius :math:`\\rho` co-ordinate if using spherical or polar co-ordinate systems."""
        axes = int(self._setas.cols["axes"])
        m = [lambda d: None, lambda d: None, lambda d: _np_.sqrt(d.x ** 2 + d.y ** 2),
             lambda d: _np_.sqrt(d.x ** 2 + d.y ** 2 + d.z ** 2),
             lambda d: _np_.sqrt(d.x ** 2 + d.y ** 2 + d.z ** 2), lambda d: _np_.sqrt(d.u ** 2 + d.v ** 2),
             lambda d: _np_.sqrt(d.u ** 2 + d.v ** 2 + d.w ** 2)]
        return m[axes](self)

    @property
    def q(self):
        """Calculate the azimuthal :math:`\\theta` co-ordinate if using spherical or polar co-ordinates."""
        axes = int(self._setas.cols["axes"])
        m = [lambda d: None, lambda d: None, lambda d: _np_.arctan2(d.x, d.y), lambda d: _np_.arctan2(d.x, d.y),
             lambda d: _np_.arctan2(d.x, d.y), lambda d: _np_.arctan2(d.u, d.v),
             lambda d: _np_.arctan2(d.u, d.v)]
        return m[axes](self)

    @property
    def p(self):
        """Calculate the inclination :math:`\\phi` co-ordinate for spherical co-ordinate systems."""
        axes = int(self._setas.cols["axes"])
        m = [lambda d: None, lambda d: None, lambda d: None, lambda d: _np_.arcsin(d.z),
             lambda d: _np_.arsin(d.z), lambda d: _np_.arcsin(d.w), lambda d: _np_.arcsin(d.w)]
        return m[axes](self)

    @property
    def i(self):
        """Return the row indices of the DataArray or sets the base index - the row number of the first row."""
        if len(self._ibase)==1 or "_singlerow" in self.__dict__ and self._singlerow:
            ret=min(self._ibase)
        else:
            ret=self._ibase
        return ret

    @i.setter
    def i(self,value):
        if len(self.shape)==0:
            pass
        elif not isinstance(value,Iterable):
            value=_np_.array(range(value,self.shape[0]+value))
        elif len(value)!=self.shape[0] and len(value)>1:
            value=_np_.array(range(min(value),self.shape[0]+min(value)))

        self._ibase=value

    @property
    def column_headers(self):
        """Pass through to the setas attribute."""
        return self._setas.column_headers

    @column_headers.setter
    def column_headers(self, value):
        """Write the column_headers attribute (delagated to the setas object)."""
        self._setas.column_headers = value

    @property
    def setas(self):
        """Returns an object for setting column assignments."""
        if "_setas" not in self.__dict__:
            self._setas=_setas()
            self._setas.shape=self.shape
        return self._setas

    @setas.setter
    def setas(self,value):
        setas=self.setas
        setas(value)

#============================================================================================================================
# Other methods
#============================================================================================================================

    def keys(self):
        """Return a list of column headers."""
        return self._setas.column_headers

    def swap_column(self, *swp,**kargs):
        """Swaps pairs of columns in the data.

        Useful for reordering data for idiot programs that expect columns in a fixed order.

        Args:
            swp  (tuple of list of tuples of two elements): Each
                element will be iused as a column index (using the normal rules
                for matching columns).  The two elements represent the two
                columns that are to be swapped.
            headers_too (bool): Indicates the column headers
                are swapped as well

        Returns:
            self: A copy of the modified :py:class:`DataFile` objects

        Note:
            If swp is a list, then the function is called recursively on each
            element of the list. Thus in principle the @swp could contain
            lists of lists of tuples
        """

        headers_too=kargs.pop("headers_too",True)
        setas_too=kargs.pop("setas_too",True)

        if len(swp)==1:
            swp=swp[0]
        if isinstance(swp, list) and all_type(swp,tuple) and all_size(swp,2):
            for item in swp:
                self.swap_column(item, headers_too=headers_too)
        elif isinstance(swp, tuple):
            col1 = self._setas.find_col(swp[0])
            col2 = self._setas.find_col(swp[1])
            self[:, [col1, col2]] = self[:, [col2, col1]]
            if headers_too:
                self._setas.column_headers[col1], self._setas.column_headers[col2] = self._setas.column_headers[col2], self._setas.column_headers[col1]
            if setas_too:
                 self._setas[col1], self._setas[col2] = self._setas[col2], self._setas[col1]
        else:
            raise TypeError("Swap parameter must be either a tuple or a \
            list of tuples")

class DataFile(object):
    """:py:class:`Stoner.Core.DataFile` is the base class object that represents
    a matrix of data, associated metadata and column headers.

    Attributes:
        metadata (typeHintedDict): of key-value metadata pairs. The dictionary
                                   tries to retain information about the type of
                                   data so as to aid import and export from CM group LabVIEw code.
        column_headers (list): of strings of the column names of the data.
        data (2D numpy masked array): The attribute that stores the nuermical data for each DataFile. This is a :py:class:`DataArray` instance - which
            is itself a subclass of :py:class:`numpy.ma.MaskedArray`.
        title (string): The title of the measurement.
        filename (string): The current filename of the data if loaded from or
                           already saved to disc. This is the default filename used by the :py:meth:`Stoner.Core.DataFile.load`
                           and :py:meth:`Stoner.Core.DataFile.save`.
        mask (array of booleans): Returns the current mask applied to the numerical data equivalent to self.data.mask.
        patterns (list): A list of filename extenion glob patterns that matrches the expected filename patterns for a DataFile (*.txt and *.dat")
        priority (int): Used to indicathe order in which subclasses of :py:class:`DataFile` are tried when loading data. A higher number means a lower
                            priority (!)
        setas (list or string): Defines certain columns to contain X, Y, Z or errors in X,Y,Z data.
        shape (tuple of integers): Returns the shape of the data (rows,columns) - equivalent to self.data.shape.
        records (numpoy record array): Returns the data in the form of a list of dictionaries.
        clone (DataFile): Creates a deep copy of the :py:class`DataFile` object.
        dict_record (array of dictionaries): View the data as an array or dictionaries where each dictionary represnets one
            row with keys dervied from column headers.
        dtype (numpoy dtype): Returns the datatype stored in the :py:attr:`DataFile.data` attribute.
        T (:py:class:`DataArray`): Transposed version of the data.
        subclasses (list): Returns a list of all the subclasses of DataFile currently in memory, sorted by
                           their py:attr:`Stoner.Core.DataFile.priority. Each entry in the list consists of the
                           string name of the subclass and the class object.
    """

    #: priority (int): is the load order for the class, smaller numbers are tried before larger numbers.
    #   .. note::
    #
    #      Subclasses with priority<=32 should make some positive identification that they have the right
    #      file type before attempting to read data.
    priority=32

    #: pattern (list of str): A list of file extensions that might contain this type of file. Used to construct
    # the file load/save dialog boxes.
    patterns=["*.txt","*.tdi"] # Recognised filename patterns

    _conv_string = _np_.vectorize(lambda x: str(x))
    _conv_float = _np_.vectorize(lambda x: float(x))

    def __init__(self, *args, **kargs):
        """Constructor method for :py:class:`DataFile`.

        various forms are recognised

        .. py:function:: DataFile('filename',<optional filetype>,<args>)
            :noindex:

            Creates the new DataFile object and then executes the :py:class:`DataFile`.load
            method to load data from the given *filename*.

        .. py:function:: DataFile(array)
            :noindex:

            Creates a new DataFile object and assigns the *array* to the
            :py:attr:`DataFile.data`  attribute.

        .. py:function:: DataFile(dictionary)
            :noindex:

            Creates the new DataFile object. If the dictionary keys are all strigns and the values are all
            numpy D arrays of equal length, then assumes the dictionary represents columns of data and the keys
            are the column titles, otherwise initialises the metadata with :parameter: dictionary.

        .. py:function:: DataFile(array,dictionary)
            :noindex:

            Creates the new DataFile object and does the combination of the
            previous two forms.


        .. py:function:: DataFile(DataFile)
            :noindex:

            Creates the new DataFile object and initialises all data from the
            existing :py:class:`DataFile` instance. This on the face of it does the same as
            the assignment operator, but is more useful when one or other of the
            DataFile objects is an instance of a sub - class of DataFile

        Args:
            args (positional arguments): Variable number of arguments that match one of the
                definitions above
            kargs (keyword Arguments): All keyword arguments that match public attributes are
                used to set those public attributes.
        """
        # init instance attributes
        self.debug = False
        self._masks = [False]
        self.metadata = typeHintedDict()
        super(DataFile,self).__setattr__("_data",DataArray([]))
        self.filename = None
        self.column_headers = list()
        i = len(args) if len(args) < 2 else 2
        handler = [None, self._init_single, self._init_double, self._init_many][i]
        self.mask = False
        self.data._setas._get_cols()
        if handler is not None:
            handler(*args, **kargs)
        self.metadata["Stoner.class"] = self.__class__.__name__
        if len(kargs) > 0:  # set public attributes from keywords
            myattrs = self._public_attrs
            for k in kargs:
                if k in myattrs:
                    if isinstance(kargs[k], myattrs[k]):
                        self.__setattr__(k, kargs[k])
                    else:
                        if isinstance(myattrs[k], tuple):
                            typ = "one of " + ",".join([str(type(t)) for t in myattrs[k]])
                        else:
                            typ = "a " + str(str(type(myattr[k])))
                        raise TypeError("{} should be {} not a {}".format(k, typ, type(kargs[k])))

# Special Methods

    def _init_single(self, *args, **kargs):
        """Handles constructor with 1 arguement - called from __init__."""
        arg = args[0]
        if (isinstance(arg, string_types) or (isinstance(arg, bool) and not arg)):
            # Filename- load datafile
            self.load(filename=arg, **kargs)
        elif isinstance(arg, _np_.ndarray):
            # numpy.array - set data
            self.data = DataArray(_np_.atleast_2d(arg),setas=self.data._setas)
            self.column_headers = ['Column_{}'.format(x) for x in range(_np_.shape(args[0])[1])]
        elif isinstance(arg, dict):  # Dictionary - use as data or metadata
            if all_type(arg.keys(),string_types) and all_type(arg.values(),_np_.ndarray) and _np_.all(
                [len(arg[k].shape)==1 and _np_.all(len(arg[k])==len(arg.values()[0])) for k in arg]):
                self.data=_np_.column_stack(tuple(arg.values()))
                self.column_headers=list(arg.keys())
            else:
                self.metadata = arg.copy()
        elif isinstance(arg, DataFile):
            for a in arg.__dict__:
                if not callable(a):
                    super(DataFile, self).__setattr__(a, copy.copy(arg.__getattribute__(a)))
            self.metadata = arg.metadata.copy()
            self.data = DataArray(arg.data,setas=arg.setas.clone)
            self.data.setas = arg.setas.clone
        elif isinstance(arg,Iterable) and all_type(arg,string_types):
            self.column_headers=list(arg)
        elif isinstance(arg,Iterable) and all_type(arg,_np_.ndarray):
            self._init_many(*arg,**kargs)
        else:
            raise SyntaxError("No constructor for {}".format(type(arg)))
        self.data._setas.cols.update(self.setas._get_cols())

    def _init_double(self, *args, **kargs):
        """Two argument constructors handled here. Called form __init__"""
        (arg0, arg1) = args
        if isinstance(arg1,dict) or (isinstance(arg1,Iterable) and all_type(arg1,string_types)):
            self._init_single(arg0,**kargs)
            self._init_single(arg1,**kargs)
        elif isinstance(arg0,_np_.ndarray) and isinstance(arg1,_np_.ndarray) and len(arg0.shape)==1 and len(arg1.shape)==1:
            self._init_many(*args,**kargs)

    def _init_many(self, *args, **kargs):
        """Handles more than two arguments to the constructor - called from init."""
        for a in args:
            if not (isinstance(a,_np_.ndarray) and len(a.shape)==1):
                self.load(*args, **kargs)
                break
        else:
            self.data=_np_.column_stack(args)

#============================================================================================================================
# Property Accessor Functions
#============================================================================================================================

    @property
    def _public_attrs(self):
        """Return a dictionary of attributes setable by keyword argument with thier types."""
        return {
            "data": _np_.ndarray,
            "column_headers": list,
            "setas": (string_types, list),
            "metadata": typeHintedDict,
            "debug": bool,
            "filename": string_types,
            "mask": (_np_.ndarray, bool)
        }

    @property
    def clone(self):
        """Gets a deep copy of the current DataFile.
        """
        c = self.__class__()
        return copy_into(self,c)

    @property
    def column_headers(self):
        """Pass through to the setas attribute."""
        return self.data._setas.column_headers

    @column_headers.setter
    def column_headers(self, value):
        """Write the column_headers attribute (delagated to the setas object)."""
        self.data._setas.column_headers = value

    @property
    def data(self):
        """Property Accessors for the main numerical data."""
        return self._data

    @data.setter
    def data(self, value):
        """Set the data attribute, but force it through numpy.ma.masked_array first."""
        nv=value
        if len(nv.shape) == 0:
            nv = _ma_.atleast_2d(nv)
        elif len(nv.shape) == 1:
            nv = _ma_.atleast_2d(nv).T
        elif len(nv.shape) > 2:
            raise ValueError("DataFile.data should be no more than 2 dimensional not shape {}", format(nv.shape))
        if not isinstance(nv,DataArray):
            nv = DataArray(nv)
            nv._setas=self._data._setas.clone
        nv._setas.shape=nv.shape
        self._data=nv

    @property
    def dict_records(self):
        """Return the data as a dictionary of single columns with column headers for the keys.
        """
        return _np_.array([dict(zip(self.column_headers, r)) for r in self.rows()])

    @property
    def dtype(self):
        """Return the _np_ dtype attribute of the data
        """
        return self.data.dtype

    @property
    def mask(self):
        """Returns the mask of the data array.
        """
        self.data.mask = _ma_.getmaskarray(self.data)
        return self.data.mask

    @mask.setter
    def mask(self, value):
        """Set the mask attribute by setting the data.mask."""
        if callable(value):
            self._set_mask(value, invert=False)
        else:
            self.data.mask = value

    @property
    def records(self):
        """Returns the data as a _np_ structured data array. If columns names are duplicated then they
        are made unique.
        """
        f = self.data.flags
        if not f["C_CONTIGUOUS"] and not f["F_CONTIGUOUS"]:  # We need our data to be contiguous before we try a records view
            self.data = self.data.copy()
        ch = copy.copy(self.column_headers)  # renoved duplicated column headers for structured record
        for i in range(len(ch)):
            header = ch[i]
            j = 0
            while ch[i] in ch[i + 1:] or ch[i] in ch[0:i]:
                j = j + 1
                ch[i] = "{}_{}".format(header, j)
        dtype = [(x, self.dtype) for x in ch]
        return self.data.view(dtype=dtype).reshape(len(self))

    @property
    def shape(self):
        """Pass through the numpy shape attribute of the data.
        """
        return self.data.shape

    @property
    def setas(self):
        """Get the list of column assignments."""
        return self.data._setas

    @setas.setter
    def setas(self, value):
        """Sets a new setas assignment by calling the setas object."""
        self.data._setas(value)

    @property
    def subclasses(self):
        """Return a list of all in memory subclasses of this DataFile.
        """
        subclasses = {x: x.priority for x in itersubclasses(DataFile)}
        ret = OrderedDict()
        ret["DataFile"] = DataFile
        for cls, priority in sorted(list(subclasses.items()), key=lambda c: c[1]):
            ret[cls.__name__] = cls
        return ret

    @property
    def T(self):
        """Gets the current data transposed.
        """
        return self.data.T

    @T.setter
    def T(self, value):
        """Write directly to the transposed data."""
        self.data.T = value


#============================================================================================================================
# Operator Functions
#============================================================================================================================


    def __add__(self, other):
        """ Implements a + operator to concatenate rows of data.

        Args:
            other (numpy arra `Stoner.Core.DataFile` or a dictionary or a list):

        Note:
            * If other is a dictionary then the keys of the dictionary are passed to
            :py:meth:`find_col` to see if they match a column, in which case the
            corresponding value will be used for theat column in the new row.
            Columns which do not have a matching key will be set to NaN. If other has keys
            that are not found as columns in self, additional columns are added.
            * If other is a list, then the add method is called recursively for each element
            of the list.
            * Returns: A Datafile object with the rows of @a other appended
            to the rows of the current object.
            * If other is a 1D numopy array with the same number of
            elements as their are columns in @a self.data then the numpy
            array is treated as a new row of data If @a ither is a 2D numpy
            array then it is appended if it has the same number of
            columns and @a self.data."""
        newdata = self.clone
        return self.__add_core__(other, newdata)

    def __iadd__(self, other):
        """ Implements a += operator to concatenate rows of data inplace.

        Args:
            other (numpy arra `Stoner.Core.DataFile` or a dictionary or a list):

        Note:
            * If other is a dictionary then the keys of the dictionary are passed to
            :py:meth:`find_col` to see if they match a column, in which case the
            corresponding value will be used for theat column in the new row.
            Columns which do not have a matching key will be set to NaN. If other has keys
            that are not found as columns in self, additional columns are added.
            * If other is a list, then the add method is called recursively for each element
            of the list.
            * Returns: A Datafile object with the rows of @a other appended
            to the rows of the current object.
            * If other is a 1D numopy array with the same number of
            elements as their are columns in @a self.data then the numpy
            array is treated as a new row of data If @a ither is a 2D numpy
            array then it is appended if it has the same number of
            columns and @a self.data."""
        newdata = self
        return self.__add_core__(other, newdata)

    def __add_core__(self, other, newdata):
        """Implements the core work of adding other to self and modifying newdata.

        Args:
            other (DataFile,array,list): The data to be added
            newdata(DataFile): The instance to be modified

        Returns:
            newdata: A modified newdata
            """
        if isinstance(other, _np_.ndarray):
            if len(self.data) == 0:
                t = _np_.atleast_2d(other)
                c = t.shape[1]
                if len(self.column_headers) < c:
                    newdata.column_headers.extend(["Column_{}".format(x) for x in range(c - len(self.column_headers))])
                newdata.data = t
                ret = newdata
            elif len(_np_.shape(other)) == 1:
                # 1D array, so assume a single row of data
                if _np_.shape(other)[0] == _np_.shape(self.data)[1]:
                    newdata.data = _np_.append(self.data, _np_.atleast_2d(other), 0)
                    ret = newdata
                else:
                    ret = NotImplemented
            elif len(_np_.shape(other)) == 2 and _np_.shape(other)[1] == _np_.shape(self.data)[1]:
                # DataFile + array with correct number of columns
                newdata.data = _np_.append(self.data, other, 0)
                ret = newdata
            else:
                ret = NotImplemented
        elif isinstance(other, DataFile):  # Appending another DataFile
            new_data = _np_.ones((other.shape[0], self.shape[1])) * _np_.nan
            for i in range(self.shape[1]):
                column = self.column_headers[i]
                try:
                    new_data[:, i] = other.column(column)
                except KeyError:
                    pass
            newdata.metadata = copy.copy(self.metadata)
            newdata.data = _np_.append(self.data, new_data, axis=0)
            ret = newdata
        elif isinstance(other, list):
            for o in other:
                newdata = newdata + o
            ret = newdata
        else:
            ret = NotImplemented
        for attr in self.__dict__:
            if attr not in ("metadata", "data", "column_headers", "mask") and not attr.startswith("_"):
                ret.__dict__[attr] = self.__dict__[attr]
        return ret

    def __and__(self, other):
        """Implements the & operator to concatenate columns of data in a :py:class:`DataFile` object.

        Args:
            other  (numpy array or :py:class:`DataFile`): Data to be added to this DataFile instance

        Returns:
            newdata: A :py:class:`DataFile` object with the columns of other con
        catenated as new columns at the end of the self object.

        Note:
            Whether other is a numopy array of :py:class:`DataFile`, it must
            have the same or fewer rows than the self object.
            The size of @a other is increased with zeros for the extra rows.
            If other is a 1D numpy array it is treated as a column vector.
            The new columns are given blank column headers, but the
            length of the :py:meth:`column_headers` is
            increased to match the actual number of columns.
        """
        #Prep the final DataFile
        newdata = self.clone
        return self.__and_core__(other, newdata)

    def __iand__(self, other):
        """Implements the &= operator to concatenate columns of data in a :py:class:`DataFile` object.

        Args:
            other  (numpy array or :py:class:`DataFile`): Data to be added to this DataFile instance

        Returns:
            self: A :py:class:`DataFile` object with the columns of other con
        catenated as new columns at the end of the self object.

        Note:
            Whether other is a numopy array of :py:class:`DataFile`, it must
            have the same or fewer rows than the self object.
            The size of @a other is increased with zeros for the extra rows.
            If other is a 1D numpy array it is treated as a column vector.
            The new columns are given blank column headers, but the
            length of the :py:meth:`column_headers` is
            increased to match the actual number of columns.
        """
        newdata = self
        return self.__and_core__(other, newdata)

    def __and_core__(self, other, newdata):
        """Implements the core of the & operator, returning data in newdata

        Args:
            other (array,DataFile): Data whose columns are to be added
            newdata (DataFile): instance of DataFile to be modified

        Returns:
            newdata: The modified DataFile (may be self or a clone of self depending
            on the operator's inplaceness)
        """

        if len(newdata.data.shape) < 2:
            newdata.data = _np_.atleast_2d(newdata.data)

        #Get other to be a numpy masked array of data
        if isinstance(other, DataFile):
            newdata.metadata.update(other.metadata)
            newdata.column_headers.extend(other.column_headers)
            other = copy.copy(other.data)
        elif isinstance(other, _np_.ndarray):
            other = DataArray(copy.copy(other))
        else:
            newdata = NotImplemented

        if len(other.shape) != 2:  # 1D array, make it 2D column
            other = _np_.atleast_2d(other)
            other = other.T
        if _np_.product(self.data.shape) == 0:  #Special case no data yet
            newdata.data = other
        elif self.data.shape[0] == other.shape[0]:
            newdata.data = _np_.append(newdata.data, other, 1)
        elif self.data.shape[0] < other.shape[0]:  #Need to extend self.data
            extra_rows = other.shape[0] - self.data.shape[0]
            newdata.data = _np_.append(self.data, _np_.zeros((extra_rows, self.data.shape[1])), 0)
            new_mask = newdata.mask
            new_mask[-extra_rows:,:] = True
            newdata.data = _np_.append(newdata.data, other, 1)
            other_mask = _ma_.getmaskarray(other)
            new_mask = _np_.append(new_mask, other_mask, 1)
            newdata.mask = new_mask
        elif other.shape[0] < self.data.shape[0]:
            # too few rows we can extend with zeros
            extra_rows = self.data.shape[0] - other.shape[0]
            other = _np_.append(other, _np_.zeros((extra_rows, other.shape[1])), 0)
            other_mask = _ma_.getmaskarray(other)
            other_mask[-extra_rows:,:] = True
            new_mask = newdata.mask
            new_mask = _np_.append(new_mask, other_mask, 1)
            newdata.data = _np_.append(self.data, other, 1)
            newdata.mask = new_mask
        if len(newdata.column_headers) < newdata.shape[1]:
            newdata.column_headers.extend(["Column " + str(i + len(newdata.column_headers))
                                           for i in range(other.shape[1])])
        for attr in self.__dict__:
            if attr not in ("metadata", "data", "column_headers", "mask") and not attr.startswith("_"):
                newdata.__dict__[attr] = self.__dict__[attr]
        return newdata

    def __mod__(self, other):
        """Overload the % operator to mean column deletion.

        Args:
            Other (column index): column(s) to delete.

        Return:
            self: A copy of self with a column deleted.
        """
        newdata = self.clone
        return self.__mod_core__(other, newdata)

    def __imod__(self, other):
        """Overload the % operator to mean in-place column deletion.

        Args:
            Other (column index): column(s) to delete.

        Return:
            self: A copy of self with a column deleted.
        """
        newdata = self
        return self.__mod_core__(other, newdata)

    def __mod_core__(self, other, newdata):
        """Implements the column deletion method."""
        if isinstance(other, index_types):
            newdata.del_column(other)
        else:
            newdata = NotImplemented
        return newdata

    def __sub__(self, other):
        """Implements what to do when subtraction operator is used.

        Args:
            other (int,list of integers): Delete row(s) from data.

        Returns:
            newdata: A :py:data:`DataFile` with rows removed.
        """
        newdata = self.clone
        return self.__sub_core__(other, newdata)

    def __isub__(self, other):
        """Implements what to do when subtraction operator is used.

        Args:
            other (int,list of integers): Delete row(s) from data.

        Returns:
            self: The :py:data:`DataFile` with rows removed.
        """
        newdata = self
        return self.__sub_core__(other, newdata)

    def __sub_core__(self, other, newdata):
        """Actually do the subtraction."""
        if isinstance(other, (slice, int)):
            newdata.del_rows(other)
        elif isinstance(other, list) and _np_.all([isinstance(i, int) for i in other]):
            newdata.del_rows(other)
        else:
            newdata = NotImplemented
        return newdata

#============================================================================================================================
# Speical Methods
#============================================================================================================================


    def __call__(self,*args,**kargs):
        """Clone the DataFile, but allowing additional arguments to modify the new clone.

        Creates a new clone of self and then passes all the arguments to the clones' __init__ method.
        """
        new_d=self.clone
        i = len(args) if len(args) < 2 else 2
        handler = [None, new_d._init_single, new_d._init_double, new_d._init_many][i]
        if handler is not None:
            handler(*args, **kargs)
        if len(kargs) > 0:  # set public attributes from keywords
            myattrs = new_d._public_attrs
            for k in kargs:
                if k in myattrs:
                    if isinstance(kargs[k], myattrs[k]):
                        new_d.__setattr__(k, kargs[k])
                    else:
                        if isinstance(myattrs[k], tuple):
                            typ = "one of " + ",".join([str(type(t)) for t in myattrs[k]])
                        else:
                            typ = "a " + str(str(type(myattr[k])))
                        raise TypeError("{} should be {} not a {}".format(k, typ, type(kargs[k])))

        return new_d


    def __contains__(self, item):
        """Operator function for membertship tests - used to check metadata contents.

        Args:
            item(string): name of metadata key

        Returns:
            bool: True if item in self.metadata"""
        return item in self.metadata

    def __delitem__(self, item):
        """Implements row or metadata deletion.

        Args:
            item (ingteger or string):  row index or name of metadata to delete"""
        if isinstance(item, str):
            del (self.metadata[item])
        else:
            self.del_rows(item)

    def __dir__(self):
        """Reeturns the attributes of the current object by augmenting the keys of self.__dict__ with the attributes that __getattr__ will handle.
        """
        attr = dir(type(self))
        attr.extend(list(self.__dict__.keys()))
        attr.extend(['column_headers', 'records', 'clone', 'subclasses', 'shape', 'mask', 'dict_records', 'setas'])
        col_check = {"xcol": "x", "xerr": "d", "ycol": "y", "yerr": "e", "zcol": "z", "zerr": "f"}
        for k in col_check:
            if "_setas" not in self.__dict__:
                break
            if k.startswith("x"):
                if k in self.data._setas.cols and self.data._setas.cols[k] is not None:
                    attr.append(col_check[k])
            else:
                if k in self.data._setas.cols and len(self.data._setas.cols[k]) > 0:
                    attr.append(col_check[k])
        return sorted(set(attr))

    def __file_dialog(self, mode):
        """Creates a file dialog box for loading or saving ~b DataFile objects.

        Args:
            mode (string): The mode of the file operation  'r' or 'w'

        Returns:
            A filename to be used for the file operation."""
        # Wildcard pattern to be used in file dialogs.

        descs = {}
        patterns = self.patterns
        for p in patterns:
            descs[p] = self.__class__.__name__ + " file"
        for c in self.subclasses:
            for p in (self.subclasses[c].patterns):
                if p in descs:
                    descs[p] += ", " + self.subclasses[c].__name__ + " file"
                else:
                    descs[p] = self.subclasses[c].__name__ + " file"

        patterns = [(descs[p], p) for p in sorted(descs.keys())]
        patterns.append(("All File", "*.*"))

        if self.filename is not None:
            filename = os.path.basename(self.filename)
            dirname = os.path.dirname(self.filename)
        else:
            filename = ""
            dirname = ""
        if "r" in mode:
            mode = "file"
        elif "w" in mode:
            mode = "save"
        else:
            mode = "directory"
        dlg = get_filedialog(what=mode, initialdir=dirname, initialfile=filename, filetypes=patterns)
        if len(dlg) != 0:
            self.filename = dlg
            return self.filename
        else:
            return None

    def __floordiv__(self, other):
        """Just aslias for self.column(other)."""
        if not isinstance(other, index_types):
            return NotImplemented
        return self.column(other)

    def __getattr__(self, name):
        """
        Called for :py:class:`DataFile`.x to handle some special pseudo attributes and otherwise to act as a shortcut for :py:meth:`column`.

        Args:
            name (string): The name of the attribute to be returned.

        Returns:
            Various: the DataFile object in various forms

        Supported attributes:
        - records - return the DataFile data as a numpy structured
        array - i.e. rows of elements whose keys are column headings
        - clone - returns a deep copy of the current DataFile instance

        Otherwise the name parameter is tried as an argument to
        :py:meth:`DataFile.column` and the resultant column isreturned. If
        DataFile.column raises a KeyError this is remapped as an
        AttributeError.
       """

        if name in ("x", "y", "z", "d", "e", "f", "u", "v", "w", "r", "q", "p"):
            ret = self._getattr_col(name)
        elif name in dir(self):
            return super(DataFile, self).__getattribute__(name)
        else:
            ret = None
        if ret is not None:
            return ret
        if name in ("_setas", ):  # clearly not setup yet
            raise KeyError("Tried accessing setas before initialised")
        else:
            try:
                col = self.data._setas.find_col(name)
                return self.column(col)
            except (KeyError, IndexError):
                pass
        raise AttributeError("{} is not an attribute of DataFile nor a column name".format(name))


    def _getattr_col(self, name):
        """Get a column using the setas attribute."""
        return self.data.__getattr__(name)

    def __getitem__(self, name):
        """Called for DataFile[x] to return either a row or iterm of metadata.

        Args:
            name (string or slice or int): The name, slice or number of the part of the
            :py:class:`DataFile` to be returned.

        Returns:
            mixed: an item of metadata or row(s) of data.

        - If name is an integer then the corresponding single row will be returned
        - if name is a slice, then the corresponding rows of data will be returned.
        - If name is a string then the metadata dictionary item             with the correspondoing key will be returned.
        - If name is a numpy array then the corresponding rows of the data are returned.
        - If a tuple is supplied as the arguement then there are a number of possible behaviours.
            - If the first element of the tuple is a string, then it is assumed that it is the nth element of the named metadata is required.
            - Otherwise itis assumed that it is a particular element within a column determined by the second part of the tuple that is required.

        Examples:
            DataFile['Temp',5] would return the 6th element of the
            list of elements in the metadata called 'Temp', while

            DataFile[5,'Temp'] would return the 6th row of the data column
            called 'Temp'

            and DataFile[5,3] would return the 6th element of the
            4th column.
        """
        if isinstance(name, string_types) or isinstance(name, re._pattern_type):
            ret = self.__meta__(name)
        else:
            ret=self.data[name]
        return ret

    def __getstate__(self):
        return {"data": self.data, "column_headers": self.column_headers, "metadata": self.metadata}


    def __iter__(self):
        """Provide agenerator for iterating.

        Pass through to :py:meth:`DataFile.rows` for the actual work.

        Returns:
            Next row"""
        for r in self.rows(True):
            yield r

    def _load(self, filename, *args, **kargs):
        """Actually load the data from disc assuming a .tdi file format.

        Args:
            filename (str): Path to filename to be loaded. If None or False, a dialog bax is raised to
                ask for the filename.

        Returns:
            DataFile: A copy of the newly loaded :py:class`DataFile` object.

        Exceptions:
            StonerLoadError: Raised if the first row does not start with 'TDI Format 1.5' or 'TDI Format=1.0'.

        Note:
            The *_load* methods shouldbe overidden in each child class to handle the process of loading data from
                disc. If they encounter unexpected data, then they should raise StonerLoadError to signal this, so that
                the loading class can try a different sub-class instead.
        """
        if filename is None or not filename:
            self.get_filename('r')
        else:
            self.filename = filename
        with open(self.filename, "r") as datafile:
            try:
                reader = csv.reader(datafile, dialect=_tab_delimited())
                row = next(reader)
                if row[0].strip() == "TDI Format 1.5":
                    format = 1.5
                elif row[0].strip() == "TDI Format=Text 1.0":
                    format = 1.0
                else:
                    raise StonerLoadError("Not a TDI File")
            except:
                raise StonerLoadError("Not a TDI File")
            col_headers_tmp = [x.strip() for x in row[1:]]
            data_array = 0
            metaDataArray = 0
            cols = 0
            for row in reader:  # Now read through the metadata columns
                if len(row) > 1 and row[1].strip() != "":
                    data_array += 1
                    still_data = True
                else:
                    still_data = False
                if row[0].strip() == "":  #end of metadata:
                    break
                else:
                    cols = max(cols, len(row))
                    metaDataArray += 1
                    md = row[0].split('=')
                    val = "=".join(md[1:])
                    self.metadata[md[0].strip()] = val.strip()
        #End of metadata reading, close filke and reopen to read data
        if still_data:  # data extends beyond metada - read with genfromtxt
            self.data = DataArray(_np_.genfromtxt(self.filename,
                                        skip_header=1,
                                        usemask=True,
                                        delimiter="\t",
                                        usecols=range(1, cols),
                                        invalid_raise=False,
                                        comments="\0"))
        elif data_array > 0:  # some data less than metadata
            footer = metaDataArray - data_array
            self.data = DataArray(_np_.genfromtxt(self.filename,
                                        skip_header=1,
                                        skip_footer=footer,
                                        usemask=True,
                                        delimiter="\t",
                                        comments="\0",
                                        usecols=range(1, cols)))
        else:
            self.data = _np_.atleast_2d(_np_.array([]))
        if len(self.data.shape) >= 2 and self.data.shape[1] > 0:
            self.column_headers = ["Column " + str(i) for i in range(self.data.shape[1])]
            for i in range(min(len(self.column_headers), len(col_headers_tmp))):
                self.column_headers[i] = col_headers_tmp[i]

    def __len__(self):
        """Return the length of the data.

        Returns: Returns the number of rows of data
                """
        return _np_.shape(self.data)[0]

    def __lshift__(self, other):
        """Overird the left shift << operator for a string or an iterable object to import using the :py:meth:`__read_iterable` function.

        Args:
            other (string or iterable object): Used to source the DataFile object

        Returns:
            DataFile: A new :py:class:`DataFile` object

        TODO:
            Make code work better with streams
        """
        newdata = DataFile()
        if isinstance(other, str):
            lines = itertools.imap(lambda x: x, other.splitlines())
            newdata.__read_iterable(lines)
        elif isinstance(other, Iterable):
            newdata.__read_iterable(other)
        return self.__class__(newdata)

    def __meta__(self, ky):
        """Returns specific items of  metadata.

        This is equivalent to doing DataFile.metadata[key]

        Args:
            ky (string): The name of the metadata item to be returned.

        Returns:
            mixed or None: Returns the item of metadata.

        Note:
           If key is not an exact match for an item of metadata,
            then a regular expression match is carried out.
            """
        if isinstance(ky, string_types):  # Ok we go at it with a string
            if str(ky) in self.metadata:
                ret = self.metadata[str(ky)]
            else:
                test = re.compile(ky)
                ret = self.__regexp_meta__(test)
        elif isinstance(ky, re._pattern_type):
            ret = self.__regexp_meta__(ky)
        else:
            raise TypeError("Only strings and regular expressions  are supported as search keys for metadata")
        return ret

    def __parse_metadata(self, key, value):
        """Parse the metadata string, removing the type hints into a separate dictionary from the metadata.

        Args:
            key (string): The name of the metadata parameter to be written,
        possibly including a type hinting string.
            value (any): The value of the item of metadata.

        Note:
            Uses the typehint to set the type correctly in the dictionary

            All the clever work of managing the typehinting is done in the
        metadata dictionary object now.
        """
        self.metadata[key] = value

    def __read_iterable(self, reader):
        """Internal method to read a string representation of py:class:`DataFile` in line by line."""

        if "next" in dir(reader):
            readline = reader.next
        elif "readline" in dir(reader):
            readline = reader.readline
        else:
            raise AttributeError("No method to read a line in {}".format(reader))
        row = readline().split('\t')
        if row[0].strip() == "TDI Format 1.5":
            format = 1.5
        elif row[0].strip() == "TDI Format=Text 1.0":
            format = 1.0
        else:
            raise RuntimeError("Not a TDI File")
        col_headers_tmp = [x.strip() for x in row[1:]]
        cols = len(col_headers_tmp)
        self.data._setas = _setas("." * cols)
        self.data = DataArray([],setas=self.data._setas)
        for r in reader:
            if r.strip() == "":  # Blank line
                continue
            row = r.rstrip().split('\t')
            cols = max(cols, len(row) - 1)
            if row[0].strip() != '':
                md = row[0].split('=')
                if len(md) == 2:
                    md[1] = "=".join(md[1:])
                elif len(md) <= 1:
                    md.extend(['', ''])

                if format == 1.5:
                    self.metadata[md[0].strip()] = md[1].strip()
                elif format == 1.0:
                    self.metadata[md[0].strip()] = self.metadata.string_to_type(md[1].strip())
            if len(row) < 2:
                continue
            self.data = _np_.append(self.data, self._conv_float(row[1:]))
        self.data = _np_.reshape(self.data, (-1, cols))
        self.column_headers = ["Column " + str(i) for i in range(cols)]
        for i in range(len(col_headers_tmp)):
            self.column_headers[i] = col_headers_tmp[i]

    def __reduce_ex__(self, p):
        return (DataFile, (), self.__getstate__())

    def __regexp_meta__(self, test):
        """Do a regular expression search for all meta data items.

        Args:
            test (compiled regular expression): Regular expression to test against meta data key names

        Returns:
            Either a single metadata item or a dictionary of metadata items
        """
        possible = [x for x in self.metadata if test.search(x)]
        if len(possible) == 0:
            raise KeyError("No metadata with keyname: " + str(test))
        elif len(possible) == 1:
            ret = self.metadata[possible[0]]
        else:
            d = dict()
            for p in possible:
                d[p] = self.metadata[p]
            ret = d
        return ret

    def __repr__(self):
        """Outputs the :py:class:`DataFile` object in TDI format.

        This allows one to print any :py:class:`DataFile` to a stream based
        object andgenerate a reasonable textual representation of the data.shape

                Returns:
                    self in a textual format. """
        return self.__repr_core__(256)

    def __repr_core__(self, shorten=1000):
        """Actuall do the repr work, but allow for a shorten parameter to
        save printing big files out to disc."""

        outp = "TDI Format 1.5\t" + "\t".join(self.column_headers) + "\n"
        m = len(self.metadata)
        self.data = _np_.atleast_2d(self.data)
        r = _np_.shape(self.data)[0]
        md = self.metadata.export_all()
        for x in range(min(r, m)):
            outp = outp + md[x] + "\t" + "\t".join([str(y) for y in self.data[x].filled()]) + "\n"
        if m > r:  # More metadata
            for x in range(r, m):
                outp = outp + md[x] + "\n"
        elif r > m:  # More data than metadata
            if shorten is not None and shorten and r - m > shorten:
                for x in range(m, m + shorten - 100):
                    outp += "\t" + "\t".join([str(y) for y in self.data[x].filled()]) + "\n"
                outp += "... {} lines skipped...\n".format(r - m - shorten + 100)
                for x in range(-100, -1):
                    outp += "\t" + "\t".join([str(y) for y in self.data[x].filled()]) + "\n"
            else:
                for x in range(m, r):
                    outp = outp + "\t" + "\t".join([str(y) for y in self.data[x].filled()]) + "\n"
        return outp

    def __search_index(self, xcol, value, accuracy):
        """Helper for the search method that returns an array of booleans for indexing matching rows."""
        x = self.find_col(xcol)
        if isinstance(value, (int, float)):
            ix = _np_.less_equal(_np_.abs(self.data[:, x] - value), accuracy)
        elif isinstance(value, tuple) and len(value) == 2:
            (l, u) = (min(value), max(value))
            delta = u - l + 2 * accuracy
            ix = _np_.less_equal(_np_.abs(self.data[:, x] - l - accuracy), delta)
        elif isinstance(value, (list, _np_.ndarray)):
            ix = _np_.zeros(len(self), dtype=bool)
            for v in value:
                ix = _np_.logical_or(ix, self.__search_index(xcol, v))
        elif callable(value):
            ix = _np_.array([value(r[x],r) for r in self], dtype=bool)
        else:
            raise RuntimeError("Unknown search value type {}".format(value))
        return ix

    def __setattr__(self, name, value):
        """Handles attempts to set attributes not covered with class attribute variables.

        Args:
            name (string): Name of attribute to set. Details of possible attributes below:

        - mask Passes through to the mask attribute of self.data (which is a numpy masked array). Also handles the case where you pass a callable object to nask where we pass each row to the function and use the return reult as the mask
        - data Ensures that the :py:attr:`data` attribute is always a :py:class:`numpy.ma.maskedarray`
        """

        if hasattr(type(self),name) and isinstance(getattr(type(self),name),property):
            object.__setattr__(self,name, value)
        elif len(name) == 1 and name in "xyzuvwdef" and len(self.setas[name]) != 0:
            self.__setattr_col(name, value)
        else:
            super(DataFile, self).__setattr__(name, value)

    def __setattr_col(self, name, value):
        """Attempts to either assign data columns if set up, or setas setting.

        Args:
            name (length 1 string): Column type to work with (one of x,y,z,u,v,w,d,e or f)
            value (nd array or column index): If an ndarray and the column type corresponding to *name* is set up,
                then overwrite the column(s) of data with this new data. If an index type, then set the corresponding setas
                assignment to these columns.
        """

        if isinstance(value, _np_.ndarray):
            value = _np_.atleast_2d(value)
            if value.shape[0] == self.data.shape[0]:
                pass
            elif value.shape[1] == self.data.shape[0]:
                value = value.T
            else:
                raise RuntimeErrpr("Value to be assigned to data columns is the wrong shape!")
            for i, ix in enumerate(self.find_col(self.setas[name], force_list=True)):
                self.data[:, ix] = value[:, i]
        elif isinstance(value, indices):
            self._set_setas({name: value})

    def __setitem__(self, name, value):
        """Called for :py:class:`DataFile`[name ] = value to write mewtadata entries.

        Args:
            name (string): The string key used to access the metadata
            value (any): The value to be written into the metadata. Currently bool, int, float and string values are correctly handled. Everythign else is treated as a string.

        Returns:
            Nothing."""
        self.metadata[name] = value

    def __setstate__(self, state):
        """Internal function for pickling."""
        self.data = DataArray(state["data"],setas=self.data._setas)
        self.column_headers = state["column_headers"]
        self.metadata = state["metadata"]

#Private Functions

    def _set_mask(self, func, invert=False, cumulative=False, col=0):
        """Applies func to each row in self.data and uses the result to set the mask for the row.

        Args:
            func (callable): A Callable object of the form lambda x:True where x is a row of data (numpy
            invert (bool): Optionally invert te reult of the func test so that it unmasks data instead
            cumulative (bool): if tru, then an unmask value doesn't unmask the data, it just leaves it as it is."""

        i = -1
        args = len(_inspect_.getargs(func.__code__)[0])
        for r in self.rows():
            i += 1
            if args == 2:
                t = func(r[col], r)
            else:
                t = func(r)
            if isinstance(t, bool) or isinstance(t, _np_.bool_):
                if t ^ invert:
                    self.data[i] = _ma_.masked
                elif not cumulative:
                    self.data[i] = self.data.data[i]
            else:
                for j in range(min(len(t), _np_.shape(self.data)[1])):
                    if t[j] ^ invert:
                        self.data[i, j] = _ma_.masked
                    elif not cumulative:
                        self.data[i, j] = self.data.data[i, j]

    def __str__(self):
        """Provides an implementation for str(DataFile) that does not shorten the output."""
        return self.__repr_core__(False)

    def _push_mask(self, mask=None):
        """Copy the current data mask to a temporary store and replace it with a new mask if supplied.

        Args:
            mask (:py:class:numpy.array of bool or bool or None):
                The new data mask to apply (defaults to None = unmask the data

        Returns:
            Nothing"""
        self._masks.append(self.mask)
        if mask is None:
            self.data.mask = False
        else:
            self.mask = mask

    def _col_args(self,scalar=True,**cols):
        """Utility method that creates an object which has keys  based either on arguments or setas attribute."""
        ret=copy.deepcopy(self.setas.cols)
        for c in list(cols.keys()):
            if cols[c] is None:
                del cols[c]
            elif c in ret and isinstance(ret[c],list):
                if isinstance(cols[c],str):
                    cols[c]=cols[c]
                elif isinstance(cols[c],Iterable):
                    cols[c]=list(cols[c])
                else:
                    cols[c]=[cols[c]]
        ret.update(cols)
        if scalar:
            for c in ret:
                if isinstance(ret[c],list):
                    if len(ret[c])>0:
                        ret[c]=ret[c][0]
                    else:
                        ret[c]=None
        return ret

    def _pop_mask(self):
        """Replaces the mask on the data with the last one stored by _push_mask().

        Returns:
            Nothing"""
        self.mask = False
        self.mask = self._masks.pop()
        if len(self._masks) == 0:
            self._masks = [False]

#   PUBLIC METHODS

    def add_column(self, column_data, header=None, index=None, func_args=None, replace=False):
        """Appends a column of data or inserts a column to a datafile instance.

        Args:
            column_data (:py:class:`numpy.array` or list or callable): Data to append or insert or a callable function that will generate new data

        Keyword Arguments:
            header (string): The text to set the column header to,
                if not supplied then defaults to 'col#'
            index (index type): The  index (numeric or string) to insert (or replace) the data
            func_args (dict): If column_data is a callable object, then this argument
                can be used to supply a dictionary of function arguments to the callable object.
            replace (bool): Replace the data or insert the data (default)

        Returns:
            self: The :py:class:`DataFile` instance with the additonal column inserted.

        Note:
            Like most :py:class:`DataFile` methods, this method operates in-place in that it also modifies
            the original DataFile Instance as well as returning it."""
        if index is None or isinstance(index,bool) and index:
            index = len(self.column_headers)
            replace = False
            if header is None:
                header = "Col" + str(index)
        else:
            index = self.find_col(index)
            if header is None:
                header = self.column_headers[index]

        if isinstance(column_data, _np_.ndarray):
            if len(_np_.shape(column_data)) != 1:
                raise ValueError('Column data must be 1 dimensional')
            else:
                _np__data = column_data
        elif callable(column_data):
            if isinstance(func_args, dict):
                new_data = [column_data(x, **func_args) for x in self]
            else:
                new_data = [column_data(x) for x in self]
            _np__data = _np_.array(new_data)
        elif isinstance(column_data, list):
            _np__data = _np_.array(column_data)
        else:
            return NotImplemented
        #Sort out the sizes of the arrays
        cl = len(_np__data)
        if len(self.data.shape) == 2:
            (dr, dc) = self.data.shape
        elif len(self.data.shape) == 1:
            self.data = _np_.atleast_2d(self.data).T
            (dr, dc) = self.data.shape
        elif len(self.data.shape) == 0:
            self.data = _np_.array([[]])
            (dr, dc) = (0, 0)
        if cl > dr and dc * dr > 0:
            self.data = DataArray(_np_.append(self.data, _np_.zeros((cl - dr, dc)), 0),setas=self.data._setas)
        elif cl < dr:
            _np__data = _np_.append(_np__data, _np_.zeros(dr - cl))
        if replace:
            self.data[:, index] = _np__data
        else:
            self.column_headers.insert(index, header)
            if dc * dr == 0:
                self.data = DataArray(_np_.transpose(_np_.atleast_2d(_np__data)),setas=self.data._setas)
            else:
                columns=copy.copy(self.column_headers)
                columns.insert(index,header)
                setas=list(self.setas)
                setas.insert(index,".")
                self.data = DataArray(_np_.insert(self.data, index, _np__data, 1))
                self.setas(setas)
                self.column_headers=columns
        #Finally sort out column headers
<<<<<<< HEAD
            self.column_headers[index]= header
=======
#            self.column_headers.insert(index, header)
>>>>>>> 7d263f55

        return self

    def closest(self,value,xcol=None):
        """Return the row in a data file which has an x-column value closest to the given value.

        Args:
            value (float): Value to search for.

        Keyword Arguments:
            xcol (index or None): Column in which to look for value, or None to use setas.

        Returns:
            ndarray: A single row of data as a :py:class:`Stoner.Core.DataArray`.

        Notes: To find which row it is that has been returned, use the :py:attr:`Stoner.Core.DataArray.i` index attribute.
        """

        _=self._col_args(xcol=xcol)
        xdata=_np_.abs(self//_.xcol-value)
        i=int(xdata.argmin())
        return self[i]



    def column(self, col):
        """Extracts one or more columns of data from the datafile by name, partial name, regular expression or numeric index.

        Args:
            col (int, string, list or re): is the column index as defined for :py:meth:`DataFile.find_col`

        Returns:
            ndarray: One or more columns of data as a :py:class:`numpy.ndarray`."""
        return self.data[:, self.find_col(col)]

    def columns(self,not_masked=False):
        """Generator method that will iterate over the columns of data int he datafile.

        Yields:
            1D array: Returns the next column of data."""
        for ix,col in enumerate(self.data.T):
            if _ma_.is_masked(col):
                continue
            else:
                yield self.column(ix)

    def del_column(self, col=None, duplicates=False):
        """Deletes a column from the current :py:class:`DataFile` object.

        Args:
            col (int, string, list or re): is the column index as defined for :py:meth:`DataFile.find_col` to the column to be deleted

        Keyword Arguments:
            duplicates (bool): (default False) look for duplicated columns

        Returns:
            self: The :py:class:`DataFile` object with the column deleted.

        Note:
            - If duplicates is True and col is None then all duplicate columns are removed,
            - if col is not None and duplicates is True then all duplicates of the specified column are removed.
            - If duplicates is False then *col* must not be None otherwise a RuntimeError is raised.
            - If col is a list (duplicates should not be None) then the all the matching columns are found.
            - If col is None and duplicates is None, then all columns with at least one elelemtn masked
                    will be deleted
            """

        if duplicates:
            ch = self.column_headers
            dups = []
            if col is None:
                for i in range(len(ch)):
                    if ch[i] in ch[i + 1:]:
                        dups.append(ch.index(ch[i], i + 1))
            else:
                col = ch[self.find_col(col)]
                i = ch.index(col)
                while True:
                    try:
                        i = ch.index(col, i + 1)
                        dups.append(i)
                    except ValueError:
                        break
            return self.del_column(dups, duplicates=False)
        else:
            if col is None:
                self.data = _ma_.mask_cols(self.data)
                t = DataArray(self.column_headers)
                t.mask = self.mask[0]
                self.column_headers = list(_ma_.compressed(t))
                self.data = _ma_.compress_cols(self.data)
            else:
                c = self.find_col(col)
                ch=self.column_headers
                self.data = DataArray(_np_.delete(self.data, c, 1), mask=_np_.delete(self.data.mask, c, 1))
                if isinstance(c, list):
                    c.sort(reverse=True)
                else:
                    c = [c]
                for col in c:
                    del ch[col]
                self.column_headers=ch
            return self

    def del_rows(self, col=None, val=None, invert=False):
        """Searchs in the numerica data for the lines that match and deletes the corresponding rows.

        Args:
            col (list,slice,int,string, re or None): Column containg values to search for.
            val (float or callable): Specifies rows to delete. Maybe:

                - None - in which case the *col* argument is used to identify rows to be deleted,
                - a float in which case rows whose columncol = val are deleted
                - or a function - in which case rows where the function evaluates to be true are deleted.
                - a tuple, in which case rows where column col takes value between the minium and maximum of the tuple
                  are deleted.

        Keyword Arguments:
            invert (bool): Specifies whether to invert the logic of the test to delete a row. If True, keep the rows
                that would have been deleted otherwise.

        Returns:
            self: The current :py:class:`DataFile` object

        Note:
            If col is None, then all rows with masked data are deleted

            If val is a function it should take two arguments - a float and a
            list. The float is the value of the current row that corresponds to column col abd the second
            argument is the current row.

        TODO:
            Implement val is a tuple for deletinging in a range of values.
            """
        if col is None:
            self.data = _ma_.mask_rows(self.data)
            self.data = _ma_.compress_rows(self.data)
        else:
            if isinstance(col, slice) and val is None:
                indices = col.indices(len(self))
                col = list(range(*indices))
            if isinstance(col, list) and val is None and not invert:
                col.sort(reverse=True)
                for c in col:
                    self.del_rows(c)
            elif isinstance(col, list) and val is None and invert:
                for i in range(len(self) - 1, -1, -1):
                    if i not in col:
                        self.del_rows(i)
            elif isinstance(col, int) and val is None and not invert:
                self.data = _np_.delete(self.data, col, 0)
            elif isinstance(col, int) and val is None and invert:
                self.del_rows([c], invert=invert)
            else:
                col = self.find_col(col)
                d = self.column(col)
                if callable(val):
                    rows = _np_.nonzero([(bool(val(x[col], x) and bool(x[col] is not _ma_.masked)) != invert)
                                         for x in self])[0]
                elif isinstance(val, float):
                    rows = _np_.nonzero([bool(x == val) != invert for x in d])[0]
                elif isinstance(val, Iterable) and len(val) == 2:
                    (upper, lower) = (max(list(val)), min(list(val)))
                    rows = _np_.nonzero([bool(lower <= x <= upper) != invert for x in d])[0]
                else:
                    raise SyntaxError("If val is specified it must be a float,callable, or iterable object of length 2")
                self.data = DataArray(_np_.delete(self.data, rows, 0),
                                              mask=_np_.delete(self.data.mask, rows, 0))
        return self

    def dir(self, pattern=None):
        """ Return a list of keys in the metadata, filtering wiht a regular expression if necessary.

        Keyword Arguments:
            pattern (string or re): is a regular expression or None to list all keys

        Returns:
            list: A list of metadata keys."""
        if pattern is None:
            return list(self.metadata.keys())
        else:
            if isinstance(pattern, re._pattern_type):
                test = pattern
            else:
                test = re.compile(pattern)
            possible = [x for x in self.metadata.keys() if test.search(x)]
            return possible

    def filter(self, func=None, cols=None, reset=True):
        """Sets the mask on rows of data by evaluating a function for each row.

        Args:
            func (callable): is a callable object that should take a single list as a p[arameter representing one row.
            cols (list): a list of column indices that are used to form the list of values passed to func.
            reset (bool): determines whether the mask is reset before doing the filter (otherwise rows already masked out will be ignored
                in the filter (so the filter is logically or'd)) The default value of None results in a complete row being passed into func.

        Returns:
            self: The current :py:class:`DataFile` object with the mask set
        """
        if cols is None:
            cols = range(self.data.shape[1])
        cols = [self.find_col(c) for c in cols]
        self.data.mask = _ma_.getmaskarray(self.data)
        i = 0
        if reset: self.data.mask = False
        for r in self.rows():
            self.data.mask[i,:] = not func(r[cols])
            i = i + 1
        return self

    def find_col(self, col, force_list=False):
        """Indexes the column headers in order to locate a column of data.shape.

        Indexing can be by supplying an integer, a string, a regular experssion, a slice or a list of any of the above.

        -   Integer indices are simply checked to ensure that they are in range
        -   String indices are first checked for an exact match against a column header
            if that fails they are then compiled to a regular expression and the first
            match to a column header is taken.
        -   A regular expression index is simply matched against the column headers and the
            first match found is taken. This allows additional regular expression options
            such as case insensitivity.
        -   A slice index is converted to a list of integers and processed as below
        -   A list index returns the results of feading each item in the list at :py:meth:`find_col`
            in turn.

        Args:
            col (int, a string, a re, a slice or a list):  Which column(s) to retuirn indices for.

        Keyword Arguments:
            force_list (bool): Force the output always to be a list. Mainly for internal use only

        Returns:
            int, list of ints: The matching column index as an integer or a KeyError
        """
        return self.data._setas.find_col(col, force_list)

    def get(self, item,default=None):
        """A wrapper around __get_item__ that handles missing keys by returning None.

        This is useful for the :py:class:`Stoner.Folder.DataFolder` class.

        Args:
            item (string): A string representing the metadata keyname

        Keyword Arguments:
            default (any): Default value to return if key not found

        Returns:
            mixed: self.metadata[item] or None if item not in self.metadata"""
        try:
            return self[item]
        except KeyError:
            return default

    def get_filename(self, mode):
        """Forces the user to choose a new filename using a system dialog box.

        Args:
            mode (string): The mode of file operation to be used when calling the dialog box

        Returns:
            str: The new filename

        Note:
            The filename attribute of the current instance is updated by this method as well.

        """
        self.filename = self.__file_dialog(mode)
        return self.filename

    def insert_rows(self, row, new_data):
        """Insert new_data into the data array at position row. This is a wrapper for numpy.insert.

        Args:
            row (int):  Data row to insert into
            new_data (numpy array): An array with an equal number of columns as the main data array containing the new row(s) of data to insert

        Returns:
            self: A copy of the modified :py:class:`DataFile` object"""
        self.data = _np_.insert(self.data, row, new_data, 0)
        return self

    def keys(self):
        """An alias for :py:meth:`DataFile.dir(None)` .

        Returns:
            a list of all the keys in the metadata dictionary"""
        return self.dir(None)

    def load(self, filename=None, auto_load=True, filetype=None, *args, **kargs):
        """Loads the :py:class:`DataFile` in from disc guessing a better subclass if necessary.

        Args:
            filename (string or None): path to file to load

        Keyword Arguments:
            auto_load (bool): If True (default) then the load routine tries all the subclasses of :py:class:`DataFile` in turn to load the file
            filetype (:py:class:`DataFile`): If not none then tries using filetype as the loader

        Returns:
            DataFile: A copy of the loaded :py:data:`DataFile` instance

        Note:
            Possible subclasses to try and load from are identified at run time using the speciall :py:attr:`DataFile.subclasses` attribute.

            Some subclasses can be found in the :py:mod:`Stoner.FileFormats` module.

            Each subclass is scanned in turn for a class attribute priority which governs the order in which they are tried. Subclasses which can
            make an early positive determination that a file has the correct format can have higher priority levels. Classes should return
            a suitable expcetion if they fail to load the file.

            If not class can load a file successfully then a RunttimeError exception is raised.
            """

        if filename is None or (isinstance(filename, bool) and not filename):
            filename = self.__file_dialog('r')
        else:
            self.filename = filename

        if not path.exists(self.filename):
            raise IOError("Cannot find {} to load".format(self.filename))
        cls = self.__class__
        failed = True
        if auto_load:  # We're going to try every subclass we canA
            for cls in self.subclasses.values():
                if self.debug:
                    print(cls.__name__)
                try:
                    test = cls()
                    kargs.pop("auto_load",None)
                    test._load(self.filename,auto_load=False,*args,**kargs)
                    failed=False
                    self["Loaded as"]=cls.__name__
                    self.data =test.data
                    for attr in test._public_attrs:
                       self.__setattr__(attr,test.__getattr__(attr))
                    self.metadata.update(test.metadata)
                    break
                except (StonerLoadError, UnicodeDecodeError) as e:
                    continue
            else:
                raise IOError("Ran out of subclasses to try and load as.")
        else:
            if filetype is None:
                test = cls()
                test._load(self.filename,*args,**kargs)
                self["Loaded as"] = cls.__name__
                self.data = test.data
                self.metadata.update(test.metadata)
                failed = False
            elif type(filetype).__name__=="type" and issubclass(filetype, DataFile):
                test = filetype()
                test._load(self.filename,*args,**kargs)
                self["Loaded as"] = filetype.__name__
                self.data = test.data
                self.metadata.update(test.metadata)
                self.column_headers=test.column_headers
                failed = False
        if failed:
            raise SyntaxError("Failed to load file")
        return self

    def rename(self, old_col, new_col):
        """Renames columns without changing the underlying data.

        Args:
            old_col (string, int, re):  Old column index or name (using standard rules)
            new_col (string): New name of column

        Returns:
            self: A copy of the modified :py:class:`DataFile` instance
        """

        old_col = self.find_col(old_col)
        self.column_headers[old_col] = new_col
        return self

    def reorder_columns(self, cols, headers_too=True,setas_too=True):
        """Construct a new data array from the original data by assembling the columns in the order given.

        Args:
            cols (list of column indices): (referred to the oriignal
                data set) from which to assemble the new data set
            headers_too (bool): Reorder the column headers in the same
                way as the data (defaults to True)
            setas_too (bool): Reorder the column assignments in the same
                way as the data (defaults to True)

        Returns:
            self: A copy of the modified :py:class:`DataFile` object"""
        if headers_too:
            self.column_headers = [self.column_headers[self.find_col(x)] for x in cols]
        if setas_too:
            self.setas = [self.setas[self.find_col(x)] for x in cols]

        newdata = _np_.atleast_2d(self.data[:, self.find_col(cols.pop(0))])
        for col in cols:
            newdata = _np_.append(newdata, _np_.atleast_2d(self.data[:, self.find_col(col)]), axis=0)
        self.data = DataArray(_np_.transpose(newdata))
        return self

    def rolling_window(self, window=7, wrap=True, exclude_centre=False):
        """Iterator that return a rolling window section of the data.

        Keyword Arguments:
            window (int): Size of the rolling window (must be odd and >= 3)
            wrap (bool): Whether to use data from the other end of the array when at one end or the other.
            exclude_centre (odd int or bool): Exclude the ciurrent row from the rolling window (defaults to False)

        Yields:
            ndarray: Yields with a section of data that is window rows long, each iteration moves the marker
            one row further on.
        """

        if isinstance(exclude_centre, bool) and exclude_centre:
            exclude_centre = 1
        if isinstance(exclude_centre, int) and not isinstance(exclude_centre, bool):
            if exclude_centre % 2 == 0:
                raise ValueError("If excluding the centre of the window, this must be an odd number of rows.")
            elif window - exclude_centre < 2 or window < 3 or window % 2 == 0:
                raise ValueError(
                    "Window must be at least two bigger than the number of rows exluded from the centre, bigger than 3 and odd")

        hw = (window - 1) / 2
        if exclude_centre:
            hc = (exclude_centre - 1) / 2

        for i in range(len(self)):
            if i < hw:
                pre_data = self.data[i - hw:]
            else:
                pre_data = _np_.zeros((0, self.shape[1]))
            if i + 1 > len(self) - hw:
                post_data = self.data[0:hw - (len(self) - i - 1)]
            else:
                post_data = _np_.zeros((0, self.shape[1]))
            starti = max(i - hw, 0)
            stopi = min(len(self), i + hw + 1)
            if exclude_centre:
                data = _np_.row_stack((self.data[starti:i - hc], self.data[i + 1 + hc:stopi]))
            else:
                data = self.data[starti:stopi]
            if wrap:
                ret = _np_.row_stack((pre_data, data, post_data))
            else:
                ret = data
            yield ret

    def rows(self,not_masked=False):
        """Generator method that will iterate over rows of data

        Keyword Arguments:
            not_masked(bool): If a row is masked and this is true, then don't return this row.

        Yields:
            1D array: Returns the next row of data"""
        setas=self.data._setas.clone
        for row in self.data:
            if _ma_.is_masked(row) and not_masked:
                continue
            else:
                yield row

    def save(self, filename=None):
        """Saves a string representation of the current DataFile object into the file 'filename'.

        Args:
            filename (string, bool or None): Filename to save data as, if this is
                None then the current filename for the object is used
                If this is not set, then then a file dialog is used. If f
                ilename is False then a file dialog is forced.

        Returns:
            self: The current :py:class:`DataFile` object
                """
        if filename is None:
            filename = self.filename
        if filename is None or (isinstance(filename, bool) and not filename):
            # now go and ask for one
            filename = self.__file_dialog('w')
        header = ["TDI Format 1.5"]
        header.extend(self.column_headers[:self.data.shape[1]])
        header = "\t".join(header)
        mdkeys = sorted(self.metadata)
        if len(mdkeys) > len(self):
            mdremains = mdkeys[len(self):]
            mdkeys = mdkeys[0:len(self)]
        else:
            mdremains = []
        mdtext = _np_.array([self.metadata.export(k) for k in mdkeys])
        if len(mdtext) < len(self):
            mdtext = _np_.append(mdtext, _np_.zeros(len(self) - len(mdtext), dtype=str))
        data_out = _np_.column_stack([mdtext, self.data])
        fmt = ["%s"] * data_out.shape[1]
        with open(filename, 'w') as f:
            _np_.savetxt(f, data_out, fmt=fmt, header=header, delimiter="\t", comments="")
            for k in mdremains:
                f.write(self.metadata.export(k) + "\n")

        self.filename = filename
        return self

    def search(self, xcol, value, columns=None, accuracy=0.0):
        """Searches in the numerica data part of the file for lines that match and returns  the corresponding rows.

        Args:
            xcol (int,string.re) is a Search Column Index
            value (float, tuple, list or callable): Value to look for

        Keyword Arguments:
            columns (index or array of indices or None (default)): columns of data to return - none represents all columns.
            accuracy (float): Uncertainty to accept when testing equalities

        Returns:
            ndarray: numpy array of matching rows or column values depending on the arguements.

        Note:
            The value is interpreted as follows:

            - a float looks for an exact match
            - a list is a list of exact matches
            - a tuple should contain a (min,max) value.
            - A callable object should have accept a float and an array representing the value of
              the search col for the the current row and the entire row.


        """
        ix = self.__search_index(xcol, value, accuracy)
        if columns is None:  #Get the whole slice
            data = self.data[ix,:]
        else:
            columns = self.find_col(columns)
            if not isinstance(columns, list):
                data = self.data[ix, columns]
            else:
                data = self.data[ix, columns[0]]
                for c in columns[1:]:
                    data = _np_.column_stack((data, self.data[ix, c]))
        return data

    def section(self, **kargs):
        """Assuming data has x,y or x,y,z co-ordinates, return data from a section of the parameter space.

        Keyword Arguments:
            x (float, tuple, list or callable): x values ,atch this condition are included inth e section
            y (float, tuple, list  or callable): y values ,atch this condition are included inth e section
            z (float, tuple,list  or callable): z values ,atch this condition are included inth e section
            r (callable): a function that takes a tuple (x,y,z) and returns True if the line is to be incluided in section

        Returns:
            DataFile: A :py:class:`DataFile` like object that includes only those lines from the original that match the section specification

        Internally this function is calling :py:meth:`DataFile.search` to pull out matching sections of the data array.
        To extract a 2D section of the parameter space orthogonal to one axis you just specify a condition on that axis. Specifying
        conditions on two axes will return a line of points along the third axis. The final keyword parameter allows you to select
        data points that lie in an arbitary plane or line. eg::

            d.section(r=lambda x,y,z:abs(2+3*x-2*y)<0.1 and z==2)

        would extract points along the line 2y=3x+2 (note the use of an < operator to avoid floating point rounding errors) where
        the z-co-ordinate is 2.
        """
        cols = self.setas._get_cols()
        tmp = self.clone
        xcol = cols["xcol"]
        ycol = cols["ycol"][0]
        zcol = cols["zcol"][0]

        if "accuracy" in kargs:
            accuracy = kargs["accuracy"]
        else:
            accuracy = 0.0

        if "x" in kargs:
            tmp.data = tmp.search(xcol, kargs["x"], accuracy=accuracy)
        if "y" in kargs:
            tmp.data = tmp.search(ycol, kargs["y"], accuracy=accuracy)
        if "z" in kargs:
            tmp.data = tmp.search(zcol, kargs["z"], accuracy=accuracy)
        if "r" in kargs:
            func = lambda x, r: kargs["r"](r[xcol], r[ycol], r[zcol])
            tmp.data = tmp.search(0, func, accuracy=accuracy)
        return tmp

    def sort(self, *order,**kargs):
        """Sorts the data by column name. Sorts in place and returns a copy of the sorted data object for chaining methods.

        Arguments:
            *order (column index or list of indices or callable function): One or more sort order keys.
                If the argument is a callable function then it should take a two tuple arguments and
                return +1,0,-1 depending on whether the first argument is bigger, equal or smaller. Otherwise
                if the argument is interpreted as a column index. If a single argument is supplied, then it may be
                a list of column indices. If no sort orders are supplied then the data is sorted by the :py:attr:`DataFile.setas` attribute
                or if that is not set, then order of the columns in the data.

        Keyword Arguments:
            reverse (boolean): If true, the sorted array isreversed.

        Returns:
            self: A copy of the :py:class:`DataFile` sorted object
        """

        reverse=kargs.pop("reverse",False)
        order=list(order)

        if len(order)==0:
            if self.setas.cols["xcol"] is not None:
                order=[self.setas.cols["xcol"]]
            order.extend(self.setas.cols["ycol"])
            order.extend(self.setas.cols["zcol"])
        if len(order)==0: # Ok, no setas here then
            order=None
        elif len(order)==1:
            order=order[0]

        if order is None:
            order = list(range(len(self.column_headers)))
        recs = self.records
        if callable(order):
            d = sorted(recs, cmp=order)
        elif isinstance(order,index_types):
            order = [recs.dtype.names[self.find_col(order)]]
            d = _np_.sort(recs, order=order)
        elif isinstance(order, Iterable):
            order = [recs.dtype.names[self.find_col(x)] for x in order]
            d = _np_.sort(recs, order=order)
        else:
            raise KeyError("Unable to work out how to sort by a {}".format(type(order)))
        self.data = DataArray(d.view(dtype=self.dtype).reshape(len(self), len(self.column_headers)))
        if reverse:
            self.data=self.data[::-1]
        return self

    def swap_column(self, *swp,**kargs):
        """Swaps pairs of columns in the data.

        Useful for reordering data for idiot programs that expect columns in a fixed order.

        Args:
            swp  (tuple of list of tuples of two elements): Each
                element will be iused as a column index (using the normal rules
                for matching columns).  The two elements represent the two
                columns that are to be swapped.
            headers_too (bool): Indicates the column headers
                are swapped as well

        Returns:
            self: A copy of the modified :py:class:`DataFile` objects

        Note:
            If swp is a list, then the function is called recursively on each
            element of the list. Thus in principle the @swp could contain
            lists of lists of tuples
        """

        self.data.swap_column(*swp,**kargs)
        return self

    def unique(self, col, return_index=False, return_inverse=False):
        """Return the unique values from the specified column - pass through for numpy.unique.

        Args:
            col (index): Column to look for unique values in

        Keyword Arguments:

        """
        return _np_.unique(self.column(col), return_index, return_inverse)

# Module level functions


def itersubclasses(cls, _seen=None):
    """
    itersubclasses(cls).

    Generator over all subclasses of a given class, in depth first order.

    >>> list(itersubclasses(int)) == [bool]
    True
    >>> class A(object): pass
    >>> class B(A): pass
    >>> class C(A): pass
    >>> class D(B,C): pass
    >>> class E(D): pass
    >>>
    >>> for cls in itersubclasses(A):
    ...     print(cls.__name__)
    B
    D
    E
    C
    >>> # get ALL (new-style) classes currently defined
    >>> [cls.__name__ for cls in itersubclasses(object)] #doctest: +ELLIPSIS
    ['type', ...'tuple', ...]
    """

    if not isinstance(cls, type):
        raise TypeError('itersubclasses must be called with ' 'new-style classes, not %.100r' % cls)
    if _seen is None: _seen = set()
    try:
        subs = cls.__subclasses__()
    except TypeError:  # fails only when cls is type
        subs = cls.__subclasses__(cls)
    for sub in subs:
        if sub not in _seen:
            _seen.add(sub)
            yield sub
            for sub in itersubclasses(sub, _seen):
                yield sub<|MERGE_RESOLUTION|>--- conflicted
+++ resolved
@@ -2420,11 +2420,8 @@
                 self.setas(setas)
                 self.column_headers=columns
         #Finally sort out column headers
-<<<<<<< HEAD
             self.column_headers[index]= header
-=======
-#            self.column_headers.insert(index, header)
->>>>>>> 7d263f55
+
 
         return self
 
