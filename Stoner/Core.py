--- conflicted
+++ resolved
@@ -2642,13 +2642,8 @@
                 self.data = DataArray(_np_.insert(self.data, index, _np__data, 1))
                 self.setas(setas)
                 self.column_headers=columns
-<<<<<<< HEAD
         #Finally sort out column headers
             self.column_headers=newcols
-
-
-=======
->>>>>>> 2df66024
         return self
 
     def closest(self,value,xcol=None):
