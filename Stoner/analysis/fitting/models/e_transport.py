<<<<<<< HEAD
#!/usr/bin/env python3
# -*- coding: utf-8 -*-
"""Model classes and functions for various models of electron transport (other than tunnelling processes)."""
# pylint: disable=invalid-name
__all__ = ["BlochGrueneisen", "FluchsSondheimer", "WLfit", "blochGrueneisen", "fluchsSondheimer", "wlfit"]

import numpy as np
from scipy.integrate import quad
from scipy.special import digamma

from lmfit import Model
from lmfit.models import update_param_vals

try:  # numba is an optional dependency
    from numba import jit, float64, int64
except ImportError:
    from ....compat import _dummy, _jit as jit

    float64 = _dummy()
    int64 = _dummy()


@jit(float64(float64, int64))
def _bgintegrand(x, n):
    """Calculate the integrand for the Bloch Grueneisen model."""
    return x ** n / ((np.exp(x) - 1) * (1 - np.exp(-x)))


def wlfit(B, s0, DS, B1, B2):
    """Implement the Weak localisation fitting function.

    Args:
        B (array): mag. field
        s0 (float): zero field conductance
        DS (float): scaling parameter
        B1 (float): elastic characteristic field (B1)
        B2 (float): inelastic characteristic field (B2)

    Returns:
        Conductance vs Field for a weak localisation system

    Notes:
       2D WL model as per Wu et al  PRL 98, 136801 (2007), Porter et al PRB 86, 064423 (2012)

    Example:
        .. plot:: samples/Fitting/weak_localisation.py
            :include-source:
            :outname: wlfit
    """
    e = 1.6e-19  # C
    h = 6.62e-34  # Js
    # Sets up conductivity fit array
    cond = np.zeros(len(B))
    if B2 == B1:
        B2 = B1 * 1.00001  # prevent dividing by zero

    # performs calculation for all parts
    for tt, Bi in enumerate(B):
        if Bi != 0:  # prevent dividing by zero
            WLpt1 = digamma(0.5 + B2 / np.abs(Bi))
            WLpt2 = digamma(0.5 + B1 / np.abs(Bi))
        else:
            WLpt1 = (digamma(0.5 + B2 / np.abs(B[tt - 1])) + digamma(0.5 + B2 / np.abs(B[tt + 1]))) / 2
            WLpt2 = (digamma(0.5 + B1 / np.abs(B[tt - 1])) + digamma(0.5 + B1 / np.abs(B[tt + 1]))) / 2

        WLpt3 = np.log(B2 / B1)

        # Calculates fermi level smearing
        cond[tt] = (e ** 2 / (h * np.pi)) * (WLpt1 - WLpt2 - WLpt3)
    # cond = s0*cond / min(cond)
    cond = s0 + DS * cond
    return cond


def fluchsSondheimer(t, l, p, sigma_0):
    """Evaluate a Fluchs-Sondheumer model function for conductivity.

    Args:
        t (array): Thickness values
        l (float): mean-free-path
        p (float): reflection co-efficient
        sigma_0 (float): intrinsic conductivity

    Return:
        Reduced Resistivity

    Note:
        Expression used from: G.N.Gould and L.A. Moraga, Thin Solid Films 10 (2), 1972 pp 327-330

    Example:
        .. plot:: samples/Fitting/f_s.py
            :include-source:
            :outname: fluchssondheimer
    """
    k = t / l

    kernel = lambda x, k: (x - x ** 3) * np.exp(-k * x) / (1 - np.exp(-k * x))

    result = np.zeros(k.shape)
    for i, v in enumerate(k):
        ret1 = 1 - (3 * (1 - p) / (8 * v)) + (3 * (1 - p) / (2 * v))
        ret2 = quad(kernel, 0, 1, (v,))[0]
        result[i] = ret1 * ret2
    return result / sigma_0


def blochGrueneisen(T, thetaD, rho0, A, n):
    """Calculate the BlochGrueneiseen Function for fitting R(T).

    Args:
        T (array): Temperature Values to fit
        thetaD (float): Debye Temperature
        rho0 (float): Residual resisitivity
        A (float): scattering scaling factor
        n (float): Exponent term

    Return:
        Evaluation of the BlochGrueneisen function for R(T)

    Example:
        .. plot:: samples/Fitting/b_g.py
            :include-source:
            :outname: blochgruneisen
    """
    ret = np.zeros(T.shape)
    for i, t in enumerate(T):
        intg = quad(_bgintegrand, 0, thetaD / (t), (n,))[0]
        ret[i] = rho0 + A * (t / thetaD) ** n * intg
    return ret


class WLfit(Model):

    """Weak localisation model class.

    Args:
        B (array): mag. field
        s0 (float): zero field conductance
        DS (float): scaling parameter
        B1 (float): elastic characteristic field (B1)
        B2 (float): inelastic characteristic field (B2)

    Returns:
        Conductance vs Field for a weak localisation system

    Notes:
       2D WL model as per Wu et al  PRL 98, 136801 (2007), Porter et al PRB 86, 064423 (2012)

    Example:
        .. plot:: samples/Fitting/weak_localisation.py
            :include-source:
            :outname: wlfit
    """

    display_names = [r"\sigma_0", "D_S", "B_1", "B_2"]

    def __init__(self, *args, **kwargs):
        """Configure Initial fitting function."""
        super().__init__(wlfit, *args, **kwargs)

    def guess(self, data, x=None, **kwargs):
        """Guess parameters for weak localisation fit."""
        s0, DS, B1, B2 = 1.0, 1.0, 1.0, 1.0
        if x is not None:
            zpos = np.argmin(np.abs(x))
            s0 = data[zpos]
            B1 = np.max(x) / 20.0
            B2 = B1 * 10
            DS = 1.0
        pars = self.make_params(s0=s0, DS=DS, B1=B1, B2=B2)
        for p in pars:
            pars[p].min = 0.0
        return update_param_vals(pars, self.prefix, **kwargs)


class FluchsSondheimer(Model):

    """Evaluate a Fluchs-Sondheumer model function for conductivity.

    Args:
        t (array): Thickness values
        l (float): mean-free-path
        p (float): reflection co-efficient
        sigma_0 (float): intrinsic conductivity

    Return:
        Reduced Resistivity

    Note:
        Expression used from: G.N.Gould and L.A. Moraga, Thin Solid Films 10 (2), 1972 pp 327-330

    Example:
        .. plot:: samples/Fitting/f_s.py
            :include-source:
            :outname: fluchsdondheimer-class
    """

    display_names = [r"\lambda_{mfp}", "p_{refl}", r"\sigma_0"]
    units = ["nm", "", r"\Omega^{-1}m^{-1}"]

    def __init__(self, *args, **kwargs):
        """Configure Initial fitting function."""
        super().__init__(fluchsSondheimer, *args, **kwargs)

    def guess(self, data, t=None, **kwargs):  # pylint: disable=unused-argument
        """Guess some starting values - not very clever."""
        pars = self.make_params(l=10.0, p=0.5, sigma_0=10.0)
        return update_param_vals(pars, self.prefix, **kwargs)


class BlochGrueneisen(Model):

    """BlochGrueneiseen Function for fitting R(T).

    Args:
        T (array): Temperature Values to fit
        thetaD (float): Debye Temperature
        rho0 (float): Residual resisitivity
        A (float): scattering scaling factor
        n (float): Exponent term

    Return:
        Evaluation of the BlochGrueneisen function for R(T)

    Example:
        .. plot:: samples/Fitting/b_g.py
            :include-source:
            :outname: blochgruneisen-class
    """

    display_names = [r"\theta_D", r"\rho_0", "A", "n"]

    def __init__(self, *args, **kwargs):
        """Configure Initial fitting function."""
        super().__init__(blochGrueneisen, *args, **kwargs)

    def guess(self, data, x=None, **kwargs):  # pylint: disable=unused-argument
        """Guess some starting values - not very clever."""
        rho0 = data.min()

        if x is None:
            t = np.linspace(0, 1, len(data))
        else:
            t = x / x.max()
        y = data - data.min()
        t = t[y > 0.05 * y.max()]
        y = y[y > 0.05 * y.max()]
        A = np.polyfit(t, y, 1)[0]

        pars = self.make_params(thetaD=500, rho0=rho0, A=A, n=5.0)
        pars["A"].min = 0
        pars["n"].vary = False
        return update_param_vals(pars, self.prefix, **kwargs)
=======
#!/usr/bin/env python3
# -*- coding: utf-8 -*-
"""Model classes and functions for various models of electron transport (other than tunnelling processes)."""
# pylint: disable=invalid-name
__all__ = ["BlochGrueneisen", "FluchsSondheimer", "WLfit", "blochGrueneisen", "fluchsSondheimer", "wlfit"]

import numpy as np
from scipy.integrate import quad
from scipy.special import digamma

from lmfit import Model
from lmfit.models import update_param_vals

try:  # numba is an optional dependency
    from numba import jit, float64, int64
except ImportError:
    from ....compat import _dummy, _jit as jit

    float64 = _dummy()
    int64 = _dummy()


@jit(float64(float64, int64))
def _bgintegrand(x, n):
    """Calculate the integrand for the Bloch Grueneisen model."""
    return x**n / ((np.exp(x) - 1) * (1 - np.exp(-x)))


def wlfit(B, s0, DS, B1, B2):
    """Implement the Weak localisation fitting function.

    Args:
        B (array): mag. field
        s0 (float): zero field conductance
        DS (float): scaling parameter
        B1 (float): elastic characteristic field (B1)
        B2 (float): inelastic characteristic field (B2)

    Returns:
        Conductance vs Field for a weak localisation system

    Notes:
       2D WL model as per Wu et al  PRL 98, 136801 (2007), Porter et al PRB 86, 064423 (2012)

    Example:
        .. plot:: samples/Fitting/weak_localisation.py
            :include-source:
            :outname: wlfit
    """
    e = 1.6e-19  # C
    h = 6.62e-34  # Js
    # Sets up conductivity fit array
    cond = np.zeros(len(B))
    if B2 == B1:
        B2 = B1 * 1.00001  # prevent dividing by zero

    # performs calculation for all parts
    for tt, Bi in enumerate(B):
        if Bi != 0:  # prevent dividing by zero
            WLpt1 = digamma(0.5 + B2 / np.abs(Bi))
            WLpt2 = digamma(0.5 + B1 / np.abs(Bi))
        else:
            WLpt1 = (digamma(0.5 + B2 / np.abs(B[tt - 1])) + digamma(0.5 + B2 / np.abs(B[tt + 1]))) / 2
            WLpt2 = (digamma(0.5 + B1 / np.abs(B[tt - 1])) + digamma(0.5 + B1 / np.abs(B[tt + 1]))) / 2

        WLpt3 = np.log(B2 / B1)

        # Calculates fermi level smearing
        cond[tt] = (e**2 / (h * np.pi)) * (WLpt1 - WLpt2 - WLpt3)
    # cond = s0*cond / min(cond)
    cond = s0 + DS * cond
    return cond


def fluchsSondheimer(t, l, p, sigma_0):
    """Evaluate a Fluchs-Sondheumer model function for conductivity.

    Args:
        t (array): Thickness values
        l (float): mean-free-path
        p (float): reflection co-efficient
        sigma_0 (float): intrinsic conductivity

    Return:
        Reduced Resistivity

    Note:
        Expression used from: G.N.Gould and L.A. Moraga, Thin Solid Films 10 (2), 1972 pp 327-330

    Example:
        .. plot:: samples/Fitting/f_s.py
            :include-source:
            :outname: fluchssondheimer
    """
    k = t / l

    kernel = lambda x, k: (x - x**3) * np.exp(-k * x) / (1 - np.exp(-k * x))

    result = np.zeros(k.shape)
    for i, v in enumerate(k):
        ret1 = 1 - (3 * (1 - p) / (8 * v)) + (3 * (1 - p) / (2 * v))
        ret2 = quad(kernel, 0, 1, (v,))[0]
        result[i] = ret1 * ret2
    return result / sigma_0


def blochGrueneisen(T, thetaD, rho0, A, n):
    """Calculate the BlochGrueneiseen Function for fitting R(T).

    Args:
        T (array): Temperature Values to fit
        thetaD (float): Debye Temperature
        rho0 (float): Residual resisitivity
        A (float): scattering scaling factor
        n (float): Exponent term

    Return:
        Evaluation of the BlochGrueneisen function for R(T)

    Example:
        .. plot:: samples/Fitting/b_g.py
            :include-source:
            :outname: blochgruneisen
    """
    ret = np.zeros(T.shape)
    for i, t in enumerate(T):
        intg = quad(_bgintegrand, 0, thetaD / (t), (n,))[0]
        ret[i] = rho0 + A * (t / thetaD) ** n * intg
    return ret


class WLfit(Model):

    """Weak localisation model class.

    Args:
        B (array): mag. field
        s0 (float): zero field conductance
        DS (float): scaling parameter
        B1 (float): elastic characteristic field (B1)
        B2 (float): inelastic characteristic field (B2)

    Returns:
        Conductance vs Field for a weak localisation system

    Notes:
       2D WL model as per Wu et al  PRL 98, 136801 (2007), Porter et al PRB 86, 064423 (2012)

    Example:
        .. plot:: samples/Fitting/weak_localisation.py
            :include-source:
            :outname: wlfit
    """

    display_names = [r"\sigma_0", "D_S", "B_1", "B_2"]

    def __init__(self, *args, **kwargs):
        """Configure Initial fitting function."""
        super().__init__(wlfit, *args, **kwargs)

    def guess(self, data, x=None, **kwargs):
        """Guess parameters for weak localisation fit."""
        s0, DS, B1, B2 = 1.0, 1.0, 1.0, 1.0
        if x is not None:
            zpos = np.argmin(np.abs(x))
            s0 = data[zpos]
            B1 = np.max(x) / 20.0
            B2 = B1 * 10
            DS = 1.0
        pars = self.make_params(s0=s0, DS=DS, B1=B1, B2=B2)
        for p in pars:
            pars[p].min = 0.0
        return update_param_vals(pars, self.prefix, **kwargs)


class FluchsSondheimer(Model):

    """Evaluate a Fluchs-Sondheumer model function for conductivity.

    Args:
        t (array): Thickness values
        l (float): mean-free-path
        p (float): reflection co-efficient
        sigma_0 (float): intrinsic conductivity

    Return:
        Reduced Resistivity

    Note:
        Expression used from: G.N.Gould and L.A. Moraga, Thin Solid Films 10 (2), 1972 pp 327-330

    Example:
        .. plot:: samples/Fitting/f_s.py
            :include-source:
            :outname: fluchsdondheimer-class
    """

    display_names = [r"\lambda_{mfp}", "p_{refl}", r"\sigma_0"]
    units = ["nm", "", r"\Omega^{-1}m^{-1}"]

    def __init__(self, *args, **kwargs):
        """Configure Initial fitting function."""
        super().__init__(fluchsSondheimer, *args, **kwargs)

    def guess(self, data, t=None, **kwargs):  # pylint: disable=unused-argument
        """Guess some starting values - not very clever."""
        pars = self.make_params(l=10.0, p=0.5, sigma_0=10.0)
        return update_param_vals(pars, self.prefix, **kwargs)


class BlochGrueneisen(Model):

    """BlochGrueneiseen Function for fitting R(T).

    Args:
        T (array): Temperature Values to fit
        thetaD (float): Debye Temperature
        rho0 (float): Residual resisitivity
        A (float): scattering scaling factor
        n (float): Exponent term

    Return:
        Evaluation of the BlochGrueneisen function for R(T)

    Example:
        .. plot:: samples/Fitting/b_g.py
            :include-source:
            :outname: blochgruneisen-class
    """

    display_names = [r"\theta_D", r"\rho_0", "A", "n"]

    def __init__(self, *args, **kwargs):
        """Configure Initial fitting function."""
        super().__init__(blochGrueneisen, *args, **kwargs)

    def guess(self, data, x=None, **kwargs):  # pylint: disable=unused-argument
        """Guess some starting values - not very clever."""
        rho0 = data.min()

        if x is None:
            t = np.linspace(0, 1, len(data))
        else:
            t = x / x.max()
        y = data - data.min()
        t = t[y > 0.05 * y.max()]
        y = y[y > 0.05 * y.max()]
        A = np.polyfit(t, y, 1)[0]

        pars = self.make_params(thetaD=500, rho0=rho0, A=A, n=5.0)
        pars["A"].min = 0
        pars["n"].vary = False
        return update_param_vals(pars, self.prefix, **kwargs)
>>>>>>> 8896e5d9
<|MERGE_RESOLUTION|>--- conflicted
+++ resolved
@@ -1,509 +1,253 @@
-<<<<<<< HEAD
-#!/usr/bin/env python3
-# -*- coding: utf-8 -*-
-"""Model classes and functions for various models of electron transport (other than tunnelling processes)."""
-# pylint: disable=invalid-name
-__all__ = ["BlochGrueneisen", "FluchsSondheimer", "WLfit", "blochGrueneisen", "fluchsSondheimer", "wlfit"]
-
-import numpy as np
-from scipy.integrate import quad
-from scipy.special import digamma
-
-from lmfit import Model
-from lmfit.models import update_param_vals
-
-try:  # numba is an optional dependency
-    from numba import jit, float64, int64
-except ImportError:
-    from ....compat import _dummy, _jit as jit
-
-    float64 = _dummy()
-    int64 = _dummy()
-
-
-@jit(float64(float64, int64))
-def _bgintegrand(x, n):
-    """Calculate the integrand for the Bloch Grueneisen model."""
-    return x ** n / ((np.exp(x) - 1) * (1 - np.exp(-x)))
-
-
-def wlfit(B, s0, DS, B1, B2):
-    """Implement the Weak localisation fitting function.
-
-    Args:
-        B (array): mag. field
-        s0 (float): zero field conductance
-        DS (float): scaling parameter
-        B1 (float): elastic characteristic field (B1)
-        B2 (float): inelastic characteristic field (B2)
-
-    Returns:
-        Conductance vs Field for a weak localisation system
-
-    Notes:
-       2D WL model as per Wu et al  PRL 98, 136801 (2007), Porter et al PRB 86, 064423 (2012)
-
-    Example:
-        .. plot:: samples/Fitting/weak_localisation.py
-            :include-source:
-            :outname: wlfit
-    """
-    e = 1.6e-19  # C
-    h = 6.62e-34  # Js
-    # Sets up conductivity fit array
-    cond = np.zeros(len(B))
-    if B2 == B1:
-        B2 = B1 * 1.00001  # prevent dividing by zero
-
-    # performs calculation for all parts
-    for tt, Bi in enumerate(B):
-        if Bi != 0:  # prevent dividing by zero
-            WLpt1 = digamma(0.5 + B2 / np.abs(Bi))
-            WLpt2 = digamma(0.5 + B1 / np.abs(Bi))
-        else:
-            WLpt1 = (digamma(0.5 + B2 / np.abs(B[tt - 1])) + digamma(0.5 + B2 / np.abs(B[tt + 1]))) / 2
-            WLpt2 = (digamma(0.5 + B1 / np.abs(B[tt - 1])) + digamma(0.5 + B1 / np.abs(B[tt + 1]))) / 2
-
-        WLpt3 = np.log(B2 / B1)
-
-        # Calculates fermi level smearing
-        cond[tt] = (e ** 2 / (h * np.pi)) * (WLpt1 - WLpt2 - WLpt3)
-    # cond = s0*cond / min(cond)
-    cond = s0 + DS * cond
-    return cond
-
-
-def fluchsSondheimer(t, l, p, sigma_0):
-    """Evaluate a Fluchs-Sondheumer model function for conductivity.
-
-    Args:
-        t (array): Thickness values
-        l (float): mean-free-path
-        p (float): reflection co-efficient
-        sigma_0 (float): intrinsic conductivity
-
-    Return:
-        Reduced Resistivity
-
-    Note:
-        Expression used from: G.N.Gould and L.A. Moraga, Thin Solid Films 10 (2), 1972 pp 327-330
-
-    Example:
-        .. plot:: samples/Fitting/f_s.py
-            :include-source:
-            :outname: fluchssondheimer
-    """
-    k = t / l
-
-    kernel = lambda x, k: (x - x ** 3) * np.exp(-k * x) / (1 - np.exp(-k * x))
-
-    result = np.zeros(k.shape)
-    for i, v in enumerate(k):
-        ret1 = 1 - (3 * (1 - p) / (8 * v)) + (3 * (1 - p) / (2 * v))
-        ret2 = quad(kernel, 0, 1, (v,))[0]
-        result[i] = ret1 * ret2
-    return result / sigma_0
-
-
-def blochGrueneisen(T, thetaD, rho0, A, n):
-    """Calculate the BlochGrueneiseen Function for fitting R(T).
-
-    Args:
-        T (array): Temperature Values to fit
-        thetaD (float): Debye Temperature
-        rho0 (float): Residual resisitivity
-        A (float): scattering scaling factor
-        n (float): Exponent term
-
-    Return:
-        Evaluation of the BlochGrueneisen function for R(T)
-
-    Example:
-        .. plot:: samples/Fitting/b_g.py
-            :include-source:
-            :outname: blochgruneisen
-    """
-    ret = np.zeros(T.shape)
-    for i, t in enumerate(T):
-        intg = quad(_bgintegrand, 0, thetaD / (t), (n,))[0]
-        ret[i] = rho0 + A * (t / thetaD) ** n * intg
-    return ret
-
-
-class WLfit(Model):
-
-    """Weak localisation model class.
-
-    Args:
-        B (array): mag. field
-        s0 (float): zero field conductance
-        DS (float): scaling parameter
-        B1 (float): elastic characteristic field (B1)
-        B2 (float): inelastic characteristic field (B2)
-
-    Returns:
-        Conductance vs Field for a weak localisation system
-
-    Notes:
-       2D WL model as per Wu et al  PRL 98, 136801 (2007), Porter et al PRB 86, 064423 (2012)
-
-    Example:
-        .. plot:: samples/Fitting/weak_localisation.py
-            :include-source:
-            :outname: wlfit
-    """
-
-    display_names = [r"\sigma_0", "D_S", "B_1", "B_2"]
-
-    def __init__(self, *args, **kwargs):
-        """Configure Initial fitting function."""
-        super().__init__(wlfit, *args, **kwargs)
-
-    def guess(self, data, x=None, **kwargs):
-        """Guess parameters for weak localisation fit."""
-        s0, DS, B1, B2 = 1.0, 1.0, 1.0, 1.0
-        if x is not None:
-            zpos = np.argmin(np.abs(x))
-            s0 = data[zpos]
-            B1 = np.max(x) / 20.0
-            B2 = B1 * 10
-            DS = 1.0
-        pars = self.make_params(s0=s0, DS=DS, B1=B1, B2=B2)
-        for p in pars:
-            pars[p].min = 0.0
-        return update_param_vals(pars, self.prefix, **kwargs)
-
-
-class FluchsSondheimer(Model):
-
-    """Evaluate a Fluchs-Sondheumer model function for conductivity.
-
-    Args:
-        t (array): Thickness values
-        l (float): mean-free-path
-        p (float): reflection co-efficient
-        sigma_0 (float): intrinsic conductivity
-
-    Return:
-        Reduced Resistivity
-
-    Note:
-        Expression used from: G.N.Gould and L.A. Moraga, Thin Solid Films 10 (2), 1972 pp 327-330
-
-    Example:
-        .. plot:: samples/Fitting/f_s.py
-            :include-source:
-            :outname: fluchsdondheimer-class
-    """
-
-    display_names = [r"\lambda_{mfp}", "p_{refl}", r"\sigma_0"]
-    units = ["nm", "", r"\Omega^{-1}m^{-1}"]
-
-    def __init__(self, *args, **kwargs):
-        """Configure Initial fitting function."""
-        super().__init__(fluchsSondheimer, *args, **kwargs)
-
-    def guess(self, data, t=None, **kwargs):  # pylint: disable=unused-argument
-        """Guess some starting values - not very clever."""
-        pars = self.make_params(l=10.0, p=0.5, sigma_0=10.0)
-        return update_param_vals(pars, self.prefix, **kwargs)
-
-
-class BlochGrueneisen(Model):
-
-    """BlochGrueneiseen Function for fitting R(T).
-
-    Args:
-        T (array): Temperature Values to fit
-        thetaD (float): Debye Temperature
-        rho0 (float): Residual resisitivity
-        A (float): scattering scaling factor
-        n (float): Exponent term
-
-    Return:
-        Evaluation of the BlochGrueneisen function for R(T)
-
-    Example:
-        .. plot:: samples/Fitting/b_g.py
-            :include-source:
-            :outname: blochgruneisen-class
-    """
-
-    display_names = [r"\theta_D", r"\rho_0", "A", "n"]
-
-    def __init__(self, *args, **kwargs):
-        """Configure Initial fitting function."""
-        super().__init__(blochGrueneisen, *args, **kwargs)
-
-    def guess(self, data, x=None, **kwargs):  # pylint: disable=unused-argument
-        """Guess some starting values - not very clever."""
-        rho0 = data.min()
-
-        if x is None:
-            t = np.linspace(0, 1, len(data))
-        else:
-            t = x / x.max()
-        y = data - data.min()
-        t = t[y > 0.05 * y.max()]
-        y = y[y > 0.05 * y.max()]
-        A = np.polyfit(t, y, 1)[0]
-
-        pars = self.make_params(thetaD=500, rho0=rho0, A=A, n=5.0)
-        pars["A"].min = 0
-        pars["n"].vary = False
-        return update_param_vals(pars, self.prefix, **kwargs)
-=======
-#!/usr/bin/env python3
-# -*- coding: utf-8 -*-
-"""Model classes and functions for various models of electron transport (other than tunnelling processes)."""
-# pylint: disable=invalid-name
-__all__ = ["BlochGrueneisen", "FluchsSondheimer", "WLfit", "blochGrueneisen", "fluchsSondheimer", "wlfit"]
-
-import numpy as np
-from scipy.integrate import quad
-from scipy.special import digamma
-
-from lmfit import Model
-from lmfit.models import update_param_vals
-
-try:  # numba is an optional dependency
-    from numba import jit, float64, int64
-except ImportError:
-    from ....compat import _dummy, _jit as jit
-
-    float64 = _dummy()
-    int64 = _dummy()
-
-
-@jit(float64(float64, int64))
-def _bgintegrand(x, n):
-    """Calculate the integrand for the Bloch Grueneisen model."""
-    return x**n / ((np.exp(x) - 1) * (1 - np.exp(-x)))
-
-
-def wlfit(B, s0, DS, B1, B2):
-    """Implement the Weak localisation fitting function.
-
-    Args:
-        B (array): mag. field
-        s0 (float): zero field conductance
-        DS (float): scaling parameter
-        B1 (float): elastic characteristic field (B1)
-        B2 (float): inelastic characteristic field (B2)
-
-    Returns:
-        Conductance vs Field for a weak localisation system
-
-    Notes:
-       2D WL model as per Wu et al  PRL 98, 136801 (2007), Porter et al PRB 86, 064423 (2012)
-
-    Example:
-        .. plot:: samples/Fitting/weak_localisation.py
-            :include-source:
-            :outname: wlfit
-    """
-    e = 1.6e-19  # C
-    h = 6.62e-34  # Js
-    # Sets up conductivity fit array
-    cond = np.zeros(len(B))
-    if B2 == B1:
-        B2 = B1 * 1.00001  # prevent dividing by zero
-
-    # performs calculation for all parts
-    for tt, Bi in enumerate(B):
-        if Bi != 0:  # prevent dividing by zero
-            WLpt1 = digamma(0.5 + B2 / np.abs(Bi))
-            WLpt2 = digamma(0.5 + B1 / np.abs(Bi))
-        else:
-            WLpt1 = (digamma(0.5 + B2 / np.abs(B[tt - 1])) + digamma(0.5 + B2 / np.abs(B[tt + 1]))) / 2
-            WLpt2 = (digamma(0.5 + B1 / np.abs(B[tt - 1])) + digamma(0.5 + B1 / np.abs(B[tt + 1]))) / 2
-
-        WLpt3 = np.log(B2 / B1)
-
-        # Calculates fermi level smearing
-        cond[tt] = (e**2 / (h * np.pi)) * (WLpt1 - WLpt2 - WLpt3)
-    # cond = s0*cond / min(cond)
-    cond = s0 + DS * cond
-    return cond
-
-
-def fluchsSondheimer(t, l, p, sigma_0):
-    """Evaluate a Fluchs-Sondheumer model function for conductivity.
-
-    Args:
-        t (array): Thickness values
-        l (float): mean-free-path
-        p (float): reflection co-efficient
-        sigma_0 (float): intrinsic conductivity
-
-    Return:
-        Reduced Resistivity
-
-    Note:
-        Expression used from: G.N.Gould and L.A. Moraga, Thin Solid Films 10 (2), 1972 pp 327-330
-
-    Example:
-        .. plot:: samples/Fitting/f_s.py
-            :include-source:
-            :outname: fluchssondheimer
-    """
-    k = t / l
-
-    kernel = lambda x, k: (x - x**3) * np.exp(-k * x) / (1 - np.exp(-k * x))
-
-    result = np.zeros(k.shape)
-    for i, v in enumerate(k):
-        ret1 = 1 - (3 * (1 - p) / (8 * v)) + (3 * (1 - p) / (2 * v))
-        ret2 = quad(kernel, 0, 1, (v,))[0]
-        result[i] = ret1 * ret2
-    return result / sigma_0
-
-
-def blochGrueneisen(T, thetaD, rho0, A, n):
-    """Calculate the BlochGrueneiseen Function for fitting R(T).
-
-    Args:
-        T (array): Temperature Values to fit
-        thetaD (float): Debye Temperature
-        rho0 (float): Residual resisitivity
-        A (float): scattering scaling factor
-        n (float): Exponent term
-
-    Return:
-        Evaluation of the BlochGrueneisen function for R(T)
-
-    Example:
-        .. plot:: samples/Fitting/b_g.py
-            :include-source:
-            :outname: blochgruneisen
-    """
-    ret = np.zeros(T.shape)
-    for i, t in enumerate(T):
-        intg = quad(_bgintegrand, 0, thetaD / (t), (n,))[0]
-        ret[i] = rho0 + A * (t / thetaD) ** n * intg
-    return ret
-
-
-class WLfit(Model):
-
-    """Weak localisation model class.
-
-    Args:
-        B (array): mag. field
-        s0 (float): zero field conductance
-        DS (float): scaling parameter
-        B1 (float): elastic characteristic field (B1)
-        B2 (float): inelastic characteristic field (B2)
-
-    Returns:
-        Conductance vs Field for a weak localisation system
-
-    Notes:
-       2D WL model as per Wu et al  PRL 98, 136801 (2007), Porter et al PRB 86, 064423 (2012)
-
-    Example:
-        .. plot:: samples/Fitting/weak_localisation.py
-            :include-source:
-            :outname: wlfit
-    """
-
-    display_names = [r"\sigma_0", "D_S", "B_1", "B_2"]
-
-    def __init__(self, *args, **kwargs):
-        """Configure Initial fitting function."""
-        super().__init__(wlfit, *args, **kwargs)
-
-    def guess(self, data, x=None, **kwargs):
-        """Guess parameters for weak localisation fit."""
-        s0, DS, B1, B2 = 1.0, 1.0, 1.0, 1.0
-        if x is not None:
-            zpos = np.argmin(np.abs(x))
-            s0 = data[zpos]
-            B1 = np.max(x) / 20.0
-            B2 = B1 * 10
-            DS = 1.0
-        pars = self.make_params(s0=s0, DS=DS, B1=B1, B2=B2)
-        for p in pars:
-            pars[p].min = 0.0
-        return update_param_vals(pars, self.prefix, **kwargs)
-
-
-class FluchsSondheimer(Model):
-
-    """Evaluate a Fluchs-Sondheumer model function for conductivity.
-
-    Args:
-        t (array): Thickness values
-        l (float): mean-free-path
-        p (float): reflection co-efficient
-        sigma_0 (float): intrinsic conductivity
-
-    Return:
-        Reduced Resistivity
-
-    Note:
-        Expression used from: G.N.Gould and L.A. Moraga, Thin Solid Films 10 (2), 1972 pp 327-330
-
-    Example:
-        .. plot:: samples/Fitting/f_s.py
-            :include-source:
-            :outname: fluchsdondheimer-class
-    """
-
-    display_names = [r"\lambda_{mfp}", "p_{refl}", r"\sigma_0"]
-    units = ["nm", "", r"\Omega^{-1}m^{-1}"]
-
-    def __init__(self, *args, **kwargs):
-        """Configure Initial fitting function."""
-        super().__init__(fluchsSondheimer, *args, **kwargs)
-
-    def guess(self, data, t=None, **kwargs):  # pylint: disable=unused-argument
-        """Guess some starting values - not very clever."""
-        pars = self.make_params(l=10.0, p=0.5, sigma_0=10.0)
-        return update_param_vals(pars, self.prefix, **kwargs)
-
-
-class BlochGrueneisen(Model):
-
-    """BlochGrueneiseen Function for fitting R(T).
-
-    Args:
-        T (array): Temperature Values to fit
-        thetaD (float): Debye Temperature
-        rho0 (float): Residual resisitivity
-        A (float): scattering scaling factor
-        n (float): Exponent term
-
-    Return:
-        Evaluation of the BlochGrueneisen function for R(T)
-
-    Example:
-        .. plot:: samples/Fitting/b_g.py
-            :include-source:
-            :outname: blochgruneisen-class
-    """
-
-    display_names = [r"\theta_D", r"\rho_0", "A", "n"]
-
-    def __init__(self, *args, **kwargs):
-        """Configure Initial fitting function."""
-        super().__init__(blochGrueneisen, *args, **kwargs)
-
-    def guess(self, data, x=None, **kwargs):  # pylint: disable=unused-argument
-        """Guess some starting values - not very clever."""
-        rho0 = data.min()
-
-        if x is None:
-            t = np.linspace(0, 1, len(data))
-        else:
-            t = x / x.max()
-        y = data - data.min()
-        t = t[y > 0.05 * y.max()]
-        y = y[y > 0.05 * y.max()]
-        A = np.polyfit(t, y, 1)[0]
-
-        pars = self.make_params(thetaD=500, rho0=rho0, A=A, n=5.0)
-        pars["A"].min = 0
-        pars["n"].vary = False
-        return update_param_vals(pars, self.prefix, **kwargs)
->>>>>>> 8896e5d9
+#!/usr/bin/env python3
+# -*- coding: utf-8 -*-
+"""Model classes and functions for various models of electron transport (other than tunnelling processes)."""
+# pylint: disable=invalid-name
+__all__ = ["BlochGrueneisen", "FluchsSondheimer", "WLfit", "blochGrueneisen", "fluchsSondheimer", "wlfit"]
+
+import numpy as np
+from scipy.integrate import quad
+from scipy.special import digamma
+
+from lmfit import Model
+from lmfit.models import update_param_vals
+
+try:  # numba is an optional dependency
+    from numba import jit, float64, int64
+except ImportError:
+    from ....compat import _dummy, _jit as jit
+
+    float64 = _dummy()
+    int64 = _dummy()
+
+
+@jit(float64(float64, int64))
+def _bgintegrand(x, n):
+    """Calculate the integrand for the Bloch Grueneisen model."""
+    return x**n / ((np.exp(x) - 1) * (1 - np.exp(-x)))
+
+
+def wlfit(B, s0, DS, B1, B2):
+    """Implement the Weak localisation fitting function.
+
+    Args:
+        B (array): mag. field
+        s0 (float): zero field conductance
+        DS (float): scaling parameter
+        B1 (float): elastic characteristic field (B1)
+        B2 (float): inelastic characteristic field (B2)
+
+    Returns:
+        Conductance vs Field for a weak localisation system
+
+    Notes:
+       2D WL model as per Wu et al  PRL 98, 136801 (2007), Porter et al PRB 86, 064423 (2012)
+
+    Example:
+        .. plot:: samples/Fitting/weak_localisation.py
+            :include-source:
+            :outname: wlfit
+    """
+    e = 1.6e-19  # C
+    h = 6.62e-34  # Js
+    # Sets up conductivity fit array
+    cond = np.zeros(len(B))
+    if B2 == B1:
+        B2 = B1 * 1.00001  # prevent dividing by zero
+
+    # performs calculation for all parts
+    for tt, Bi in enumerate(B):
+        if Bi != 0:  # prevent dividing by zero
+            WLpt1 = digamma(0.5 + B2 / np.abs(Bi))
+            WLpt2 = digamma(0.5 + B1 / np.abs(Bi))
+        else:
+            WLpt1 = (digamma(0.5 + B2 / np.abs(B[tt - 1])) + digamma(0.5 + B2 / np.abs(B[tt + 1]))) / 2
+            WLpt2 = (digamma(0.5 + B1 / np.abs(B[tt - 1])) + digamma(0.5 + B1 / np.abs(B[tt + 1]))) / 2
+
+        WLpt3 = np.log(B2 / B1)
+
+        # Calculates fermi level smearing
+        cond[tt] = (e**2 / (h * np.pi)) * (WLpt1 - WLpt2 - WLpt3)
+    # cond = s0*cond / min(cond)
+    cond = s0 + DS * cond
+    return cond
+
+
+def fluchsSondheimer(t, l, p, sigma_0):
+    """Evaluate a Fluchs-Sondheumer model function for conductivity.
+
+    Args:
+        t (array): Thickness values
+        l (float): mean-free-path
+        p (float): reflection co-efficient
+        sigma_0 (float): intrinsic conductivity
+
+    Return:
+        Reduced Resistivity
+
+    Note:
+        Expression used from: G.N.Gould and L.A. Moraga, Thin Solid Films 10 (2), 1972 pp 327-330
+
+    Example:
+        .. plot:: samples/Fitting/f_s.py
+            :include-source:
+            :outname: fluchssondheimer
+    """
+    k = t / l
+
+    kernel = lambda x, k: (x - x**3) * np.exp(-k * x) / (1 - np.exp(-k * x))
+
+    result = np.zeros(k.shape)
+    for i, v in enumerate(k):
+        ret1 = 1 - (3 * (1 - p) / (8 * v)) + (3 * (1 - p) / (2 * v))
+        ret2 = quad(kernel, 0, 1, (v,))[0]
+        result[i] = ret1 * ret2
+    return result / sigma_0
+
+
+def blochGrueneisen(T, thetaD, rho0, A, n):
+    """Calculate the BlochGrueneiseen Function for fitting R(T).
+
+    Args:
+        T (array): Temperature Values to fit
+        thetaD (float): Debye Temperature
+        rho0 (float): Residual resisitivity
+        A (float): scattering scaling factor
+        n (float): Exponent term
+
+    Return:
+        Evaluation of the BlochGrueneisen function for R(T)
+
+    Example:
+        .. plot:: samples/Fitting/b_g.py
+            :include-source:
+            :outname: blochgruneisen
+    """
+    ret = np.zeros(T.shape)
+    for i, t in enumerate(T):
+        intg = quad(_bgintegrand, 0, thetaD / (t), (n,))[0]
+        ret[i] = rho0 + A * (t / thetaD) ** n * intg
+    return ret
+
+
+class WLfit(Model):
+
+    """Weak localisation model class.
+
+    Args:
+        B (array): mag. field
+        s0 (float): zero field conductance
+        DS (float): scaling parameter
+        B1 (float): elastic characteristic field (B1)
+        B2 (float): inelastic characteristic field (B2)
+
+    Returns:
+        Conductance vs Field for a weak localisation system
+
+    Notes:
+       2D WL model as per Wu et al  PRL 98, 136801 (2007), Porter et al PRB 86, 064423 (2012)
+
+    Example:
+        .. plot:: samples/Fitting/weak_localisation.py
+            :include-source:
+            :outname: wlfit
+    """
+
+    display_names = [r"\sigma_0", "D_S", "B_1", "B_2"]
+
+    def __init__(self, *args, **kwargs):
+        """Configure Initial fitting function."""
+        super().__init__(wlfit, *args, **kwargs)
+
+    def guess(self, data, x=None, **kwargs):
+        """Guess parameters for weak localisation fit."""
+        s0, DS, B1, B2 = 1.0, 1.0, 1.0, 1.0
+        if x is not None:
+            zpos = np.argmin(np.abs(x))
+            s0 = data[zpos]
+            B1 = np.max(x) / 20.0
+            B2 = B1 * 10
+            DS = 1.0
+        pars = self.make_params(s0=s0, DS=DS, B1=B1, B2=B2)
+        for p in pars:
+            pars[p].min = 0.0
+        return update_param_vals(pars, self.prefix, **kwargs)
+
+
+class FluchsSondheimer(Model):
+
+    """Evaluate a Fluchs-Sondheumer model function for conductivity.
+
+    Args:
+        t (array): Thickness values
+        l (float): mean-free-path
+        p (float): reflection co-efficient
+        sigma_0 (float): intrinsic conductivity
+
+    Return:
+        Reduced Resistivity
+
+    Note:
+        Expression used from: G.N.Gould and L.A. Moraga, Thin Solid Films 10 (2), 1972 pp 327-330
+
+    Example:
+        .. plot:: samples/Fitting/f_s.py
+            :include-source:
+            :outname: fluchsdondheimer-class
+    """
+
+    display_names = [r"\lambda_{mfp}", "p_{refl}", r"\sigma_0"]
+    units = ["nm", "", r"\Omega^{-1}m^{-1}"]
+
+    def __init__(self, *args, **kwargs):
+        """Configure Initial fitting function."""
+        super().__init__(fluchsSondheimer, *args, **kwargs)
+
+    def guess(self, data, t=None, **kwargs):  # pylint: disable=unused-argument
+        """Guess some starting values - not very clever."""
+        pars = self.make_params(l=10.0, p=0.5, sigma_0=10.0)
+        return update_param_vals(pars, self.prefix, **kwargs)
+
+
+class BlochGrueneisen(Model):
+
+    """BlochGrueneiseen Function for fitting R(T).
+
+    Args:
+        T (array): Temperature Values to fit
+        thetaD (float): Debye Temperature
+        rho0 (float): Residual resisitivity
+        A (float): scattering scaling factor
+        n (float): Exponent term
+
+    Return:
+        Evaluation of the BlochGrueneisen function for R(T)
+
+    Example:
+        .. plot:: samples/Fitting/b_g.py
+            :include-source:
+            :outname: blochgruneisen-class
+    """
+
+    display_names = [r"\theta_D", r"\rho_0", "A", "n"]
+
+    def __init__(self, *args, **kwargs):
+        """Configure Initial fitting function."""
+        super().__init__(blochGrueneisen, *args, **kwargs)
+
+    def guess(self, data, x=None, **kwargs):  # pylint: disable=unused-argument
+        """Guess some starting values - not very clever."""
+        rho0 = data.min()
+
+        if x is None:
+            t = np.linspace(0, 1, len(data))
+        else:
+            t = x / x.max()
+        y = data - data.min()
+        t = t[y > 0.05 * y.max()]
+        y = y[y > 0.05 * y.max()]
+        A = np.polyfit(t, y, 1)[0]
+
+        pars = self.make_params(thetaD=500, rho0=rho0, A=A, n=5.0)
+        pars["A"].min = 0
+        pars["n"].vary = False
+        return update_param_vals(pars, self.prefix, **kwargs)