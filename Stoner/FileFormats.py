"""Stoner.FileFormats is a module within the Stoner package that provides extra classes
that can load data from various instruments into DataFile type objects.

Eacg class has a priority attribute that is used to determine the order in which
they are tried by DataFile and friends where trying to load data. High priority
is run last.

Eacg class should implement a load() method and optionally a save() method.
"""
from Stoner.compat import *
import linecache
import re
import numpy as _np_
import fileinput
import csv
import os
import struct
from re import split
from datetime import datetime
import numpy.ma as ma

from .Core import DataFile, StonerLoadError
from .pyTDMS import read as tdms_read


class CSVFile(DataFile):
    """A subclass of DataFiule for loading generic deliminated text fiules without metadata."""

<<<<<<< HEAD
    #: priority (int): is the load order for the class, smaller numbers are tried before larger numbers.
    #   .. note::
    #      Subclasses with priority<=32 should make some positive identification that they have the right
    #      file type before attempting to read data.
    priority=128 # Rather generic file format so make it a low priority
    #: pattern (list of str): A list of file extensions that might contain this type of file. Used to construct
    # the file load/save dialog boxes.
    patterns=["*.csv","*.txt"] # Recognised filename patterns
=======
    priority = 128  # Rather generic file format so make it a low priority

    patterns = ["*.csv", "*.txt"]  # Recognised filename patterns
>>>>>>> 2259123c

    def _load(self, filename=None, header_line=0, data_line=1, data_delim=',', header_delim=',', **kargs):
        """Generic deliminated file loader routine.

        Args:
            filename (string or bool): File to load. If None then the existing filename is used,
                if False, then a file dialog will be used.

        Keyword Arguments:
            header_line (int): The line in the file that contains the column headers.
                If None, then column headers are auotmatically generated.
            data_line (int): The line on which the data starts
            data_delim (string): Thge delimiter used for separating data values
            header_delim (strong): The delimiter used for separating header values

        Returns:
            A copy of the current object after loading the data.
                """
        if filename is None or not filename:
            self.get_filename('r')
        else:
            self.filename = filename
        if header_line is not None:
            header_string = linecache.getline(self.filename, header_line)
            header_string = re.sub(r'["\n]', '', header_string)
            try:
                tmp = header_string.index(header_delim)
            except ValueError:
                raise StonerLoadError("No Delimiters in header line")
            self.column_headers = [x.strip() for x in header_string.split(header_delim)]
        else:
            self.column_headers = ["Column" + str(x) for x in range(_np_.shape(self.data)[1])]
            data_line = linecache.getline(self.filename, data_line)
            try:
                data_line.index(data_delim)
            except ValueError:
                raise StonerLoadError("No delimiters in data lines")

        self.data = _np_.genfromtxt(self.filename, dtype='float', delimiter=data_delim, skip_header=data_line - 1)
        return self

    def save(self, filename, deliminator=','):
        """Overrides the save method to allow CSVFiles to be written out to disc (as a mininmalist output)

        Args:
            filename (string): Fielname to save as (using the same rules as for the load routines)

        Keyword Arguments:
            deliminator (string): Record deliniminator (defaults to a comma)

        Returns:
            A copy of itself."""
        if filename is None:
            filename = self.filename
        if filename is None or (isinstance(filename, bool) and not filename):  # now go and ask for one
            filename = self.__file_dialog('w')
        spamWriter = csv.writer(open(filename, 'wb'), delimiter=deliminator, quotechar='"', quoting=csv.QUOTE_MINIMAL)
        i = 0
        spamWriter.writerow(self.column_headers)
        while i < self.data.shape[0]:
            spamWriter.writerow(self.data[i,:])
            i += 1
        return self


class VSMFile(DataFile):
    """Extends DataFile to open VSM Files"""

<<<<<<< HEAD
    #: priority (int): is the load order for the class, smaller numbers are tried before larger numbers.
    #   .. note::
    #      Subclasses with priority<=32 should make some positive identification that they have the right
    #      file type before attempting to read data.
    priority=16 # Now makes a positive ID of its contents
    #: pattern (list of str): A list of file extensions that might contain this type of file. Used to construct
    # the file load/save dialog boxes.
    patterns=["*.fld"] # Recognised filename patterns
=======
    priority = 16  # Now makes a positive ID of its contents
>>>>>>> 2259123c

    patterns = ["*.fld"]  # Recognised filename patterns

    def __parse_VSM(self, header_line=3, data_line=7, data_delim=' ', header_delim=','):
        """An intrernal function for parsing deliminated data without a leading column of metadata.copy

        Keyword Arguments:
            header_line (int): The line in the file that contains the column headers.
                If None, then column headers are auotmatically generated.
            data_line (int): The line on which the data starts
            data_delim (string): Thge delimiter used for separating data values
            header_delim (strong): The delimiter used for separating header values

        Returns:
            Nothing, but modifies the current object.

        Note:
            The default values are configured fir read VSM data files
        """
        try:
            with open(self.filename) as f:
                for i, line in enumerate(f):
                    if i == 0:
                        self["Timestamp"] = line.strip()
                        check = datetime.strptime(self["Timestamp"], "%a %b %d %H:%M:%S %Y")
                        assert check is not None
                    elif i == 1:
                        assert line.strip() == ""
                    elif i == 2:
                        header_string = line.strip()
                    elif i == 3:
                        unit_string = line.strip()
                        self.column_headers = [
                            "{} {}".format(h, u)
                            for h, u in zip(header_string.split(header_delim), unit_string.split(header_delim))
                        ]
                    elif i > 3:
                        break
        except (ValueError, AssertionError, TypeError) as e:
            raise StonerLoadError('Not a VSM File' + str(e.args))
        self.data = _np_.genfromtxt(self.filename,
                                    dtype='float',
                                    usemask=True,
                                    delimiter=data_delim,
                                    skip_header=data_line - 1,
                                    missing_values=['         6:0', '         ---'],
                                    invalid_raise=False)

        self.data = ma.mask_rows(self.data)
        cols = self.data.shape[1]
        self.data = _np_.reshape(self.data.compressed(), (-1, cols))

    def _load(self, filename=None, *args, **kargs):
        """VSM file loader routine.

        Args:
            filename (string or bool): File to load. If None then the existing filename is used,
                if False, then a file dialog will be used.

        Returns:
            A copy of the itself after loading the data.
            """
        if filename is None or not filename:
            self.get_filename('r')
        else:
            self.filename = filename
        self.__parse_VSM()
        self.setas(x="H_vsm", y="m (emu)")
        return self


class BigBlueFile(CSVFile):
    """Extends CSVFile to load files from BigBlue"""

<<<<<<< HEAD
    #: priority (int): is the load order for the class, smaller numbers are tried before larger numbers.
    #   .. note::
    #      Subclasses with priority<=32 should make some positive identification that they have the right
    #      file type before attempting to read data.
    priority=64 # Also rather generic file format so make a lower priority
    #: pattern (list of str): A list of file extensions that might contain this type of file. Used to construct
    # the file load/save dialog boxes.
    patterns=["*.dat","*.iv","*.rvt"] # Recognised filename patterns
=======
    priority = 64  # Also rather generic file format so make a lower priority
    patterns = ["*.dat", "*.iv", "*.rvt"]  # Recognised filename patterns
>>>>>>> 2259123c

    def _load(self, filename=None, *args, **kargs):
        """Just call the parent class but with the right parameters set

        Args:
            filename (string or bool): File to load. If None then the existing filename is used,
                if False, then a file dialog will be used.

        Returns:
            A copy of the itself after loading the data.
            """

        if filename is None or not filename:
            self.get_filename('r')
        else:
            self.filename = filename

        super(BigBlueFile, self).load(self, self.filename, header_line=3, data_line=7, data_delim=' ', header_delim=',')
        return self


class QDSquidVSMFile(DataFile):
    """Extends DataFile to load files from The SQUID VSM"""

<<<<<<< HEAD
    #: priority (int): is the load order for the class, smaller numbers are tried before larger numbers.
    #   .. note::
    #      Subclasses with priority<=32 should make some positive identification that they have the right
    #      file type before attempting to read data.
    priority=16 # Is able to make a positive ID of its file content, so get priority to check
    #: pattern (list of str): A list of file extensions that might contain this type of file. Used to construct
    # the file load/save dialog boxes.
    patterns=["*.dat"] # Recognised filename patterns


=======
    priority = 16  # Is able to make a positive ID of its file content, so get priority to check
    patterns = ["*.dat"]  # Recognised filename patterns
>>>>>>> 2259123c

    def _load(self, filename=None, *args, **kargs):
        """QDSquidVSM file loader routine.

        Args:
            filename (string or bool): File to load. If None then the existing filename is used,
                if False, then a file dialog will be used.

        Returns:
            A copy of the itself after loading the data.
            """
        if filename is None or not filename:
            self.get_filename('r')
        else:
            self.filename = filename
        with open(self.filename, "r") as f:  # Read filename linewise
            for i, line in enumerate(f):
                line = line.strip()
                if i == 2 and "Quantum Design" not in line:
                    raise StonerLoadError("Not a Quantum Design File !")
                elif "[Data]" in line:
                    break
                elif i < 2:
                    continue
                if line[0] == ";":
                    continue
                parts = line.split(',')
                if parts[0] == "INFO":
                    key = parts[0] + parts[2]
                    key = key.title()
                    value = parts[1]
                elif parts[0] in ['BYAPP', 'FILEOPENTIME']:
                    key = parts[0].title()
                    value = ' '.join(parts[1:])
                else:
                    key = parts[0] + "." + parts[1]
                    key = key.title()
                    value = ' '.join(parts[2:])
                self.metadata[key] = self.metadata.string_to_type(value)
            self.column_headers = f.next().strip().split(',')
        self.data = _np_.genfromtxt(self.filename, dtype='float', delimiter=',', invalid_raise=False, skip_header=i + 2)
        self.setas(x="Magnetic Field", y="Moment")
        return self


class OpenGDAFile(DataFile):
    """Extends DataFile to load files from RASOR"""

<<<<<<< HEAD
    #: priority (int): is the load order for the class, smaller numbers are tried before larger numbers.
    #   .. note::
    #      Subclasses with priority<=32 should make some positive identification that they have the right
    #      file type before attempting to read data.
    priority=16 # Makes a positive ID of it's file type so give priority
    #: pattern (list of str): A list of file extensions that might contain this type of file. Used to construct
    # the file load/save dialog boxes.
    patterns=["*.dat"] # Recognised filename patterns
=======
    priority = 16  # Makes a positive ID of it's file type so give priority
    patterns = ["*.dat"]  # Recognised filename patterns
>>>>>>> 2259123c

    def _load(self, filename=None, *args, **kargs):
        """OpenGDA file loader routine.

        Args:
            filename (string or bool): File to load. If None then the existing filename is used,
                if False, then a file dialog will be used.

        Returns:
            A copy of the itself after loading the data.
            """
        if filename is None or not filename:
            self.get_filename('r')
        else:
            self.filename = filename
        with open(self.filename, "r") as f:
            for i, line in enumerate(f):
                line = line.strip()
                if i == 0 and line != "&SRS":
                    raise StonerLoadError("Not a GDA File from Rasor ?" + str(line))
                if "&END" in line:
                    break
                parts = line.split('=')
                if len(parts) != 2:
                    continue
                key = parts[0]
                value = parts[1].strip()
                self.metadata[key] = self.metadata.string_to_type(value)
            self.column_headers = f.mext().strip().split("\t")
        self.data = _np_.genfromtxt(self.filename, dtype='float', invalid_raise=False, skip_header=i + 1)
        return self


class RasorFile(OpenGDAFile):
    """Just an alias for OpenGDAFile"""
    pass


class SPCFile(DataFile):
    """Extends DataFile to load SPC files from Raman"""

<<<<<<< HEAD
    #: priority (int): is the load order for the class, smaller numbers are tried before larger numbers.
    #   .. note::
    #      Subclasses with priority<=32 should make some positive identification that they have the right
    #      file type before attempting to read data.
    priority=16 # Can't make a positive ID of itself
    #: pattern (list of str): A list of file extensions that might contain this type of file. Used to construct
    # the file load/save dialog boxes.
    patterns=["*.spc"] # Recognised filename patterns
=======
    priority = 16  # Can't make a positive ID of itself
    patterns = ["*.spc"]  # Recognised filename patterns
>>>>>>> 2259123c

    def _load(self, filename=None, *args, **kargs):
        """Reads a .scf file produced by the Renishaw Raman system (amongs others)

        Args:
            filename (string or bool): File to load. If None then the existing filename is used,
                if False, then a file dialog will be used.

        Returns:
            A copy of the itself after loading the data.

        Todo:
            Implement the second form of the file that stores multiple x-y curves in the one file.

        Notes:
            Metadata keys are pretty much as specified in the spc.h file that defines the filerformat."""
        if filename is None or not filename:
            self.get_filename('r')
        else:
            self.filename = filename
        # Open the file and read the main file header and unpack into a dict
        filesize = os.stat(self.filename).st_size
        with open(filename, 'rb') as f:
            spchdr = struct.unpack(b'BBBciddiBBBBi9s9sH8f30s130siiBBHf48sfifB187s', f.read(512))
            keys = ("ftflgs", "fversn", "fexper", "fexp", "fnpts", "ffirst", "flast", "fnsub", "fxtype", "fytype",
                    "fztype", "fpost", "fres", "fsource", "fpeakpt", "fspare1", "fspare2", "fspare3", "fspare4",
                    "fspare5", "fspare6", "fspare7", "fspare8", "fcm", "nt", "fcatx", "flogoff", "fmods", "fprocs",
                    "flevel", "fsampin", "ffactor", "fmethod", "fzinc", "fwplanes", "fwinc", "fwtype", "fwtype",
                    "fresv")
            header = dict(zip(keys, spchdr))

            if header['ftflgs'] > 63 or not (75 <= header['fversn'] <=
                                             77):  # This is the multiple XY curves in file flag.
                raise StonerLoadError("Filetype not implemented yet ! ftflgs={ftflgs}, fversn={fversn}".format(**header))
            else:  # A single XY curve in the file.
                n = header['fnsub']
                pts = header['fnpts']
                if header['ftflgs'] & 128:  # We need to read some X Data
                    if 4 * pts > filesize - f.tell():
                        raise StonerLoadError("Trying to read too much data!")
                    xvals = f.read(4 * pts)  # I think storing X vals directly implies that each one is 4 bytes....
                    xdata = _np_.array(struct.unpack(str2bytes(str(pts) + "f"), xvals))
                else:  # Generate the X Data ourselves
                    first = header['ffirst']
                    last = header['flast']
                    if pts > 1E6:  # Something not right here !
                        raise StonerLoadError("More than 1 million points requested. Bugging out now!")
                    xdata = _np_.linspace(first, last, pts)
                data = _np_.zeros((pts, (n + 1)))  # initialise the data soace
                data[:, 0] = xdata  # Put in the X-Data
                xvars = ["Arbitrary", "Wavenumber (cm-1)", "Micrometers (um)", "Nanometers (nm)", "Seconds", "Minutes",
                         "Hertz (Hz)", "Kilohertz (KHz)", "Megahertz (MHz)", "Mass (M/z)", "Parts per million (PPM)",
                         "Days", "Years", "Raman Shift (cm-1)", "Raman Shift (cm-1)", "eV",
                         "XYZ text labels in fcatxt (old 0x4D version only)", "Diode Number", "Channel", "Degrees",
                         "Temperature (F)", "Temperature (C)", "Temperature (K)", "Data Points", "Milliseconds (mSec)",
                         "Microseconds (uSec)", "Nanoseconds (nSec)", "Gigahertz (GHz)", "Centimeters (cm)",
                         "Meters (m)", "Millimeters (mm)", "Hours", "Hours"]
                yvars = ["Arbitrary Intensity", "Interferogram", "Absorbance", "Kubelka-Monk", "Counts", "Volts",
                         "Degrees", "Milliamps", "Millimeters", "Millivolts", "Log(1/R)", "Percent", "Percent",
                         "Intensity", "Relative Intensity", "Energy", "Decibel", "Temperature (F)", "Temperature (C)",
                         "Temperature (K)", "Index of Refraction [N]", "Extinction Coeff. [K]", "Real", "Imaginary",
                         "Complex", "Complex", "Transmission (ALL HIGHER MUST HAVE VALLEYS!)", "Reflectance",
                         "Arbitrary or Single Beam with Valley Peaks", "Emission", "Emission"]
                column_headers = [xvars[header['fxtype']]]  # And label the X column correctly

                #Now we're going to read the Y-data
                # Start by preping some vars for use

                subhdr_keys = ("subflgs", "subexp", "subindx", "subtime", "subnext", "subnois", "subnpts", "subscan",
                               "subwlevel", "subresv")
                if header['ftflgs'] & 1:
                    y_width = 2
                    y_fmt = 'h'
                    divisor = 2 ** 16
                else:
                    y_width = 4
                    y_fmt = 'i'
                    divisor = 2 ** 32
                if n * (y_width * pts + 32) > filesize - f.tell():
                    raise StonerLoadError("No good, going to read too much data!")
                for j in range(n):  # We have n sub-scans
                    # Read the subheader and import into the main metadata dictionary as scan#:<subheader item>
                    subhdr = struct.unpack(b'BBHfffIIf4s', f.read(32))
                    subheader = dict(zip(["scan" + str(j) + ":" + x for x in subhdr_keys], subhdr))

                    # Now read the y-data
                    exponent = subheader["scan" + str(j) + ':subexp']
                    if int(exponent) & -128:  # Data is unscaled direct floats
                        ydata = _np_.array(struct.unpack(str2bytes(str(pts) + "f"), f.read(pts * y_width)))
                    else:  # Data is scaled by exponent
                        yvals = struct.unpack(str2bytes(str(pts) + y_fmt), f.read(pts * y_width))
                        ydata = _np_.array(yvals, dtype='float64') * (2 ** exponent) / divisor

    # Pop the y-data into the array and merge the matadata in too.
                    data[:, j + 1] = ydata
                    header = dict(header, **subheader)
                    column_headers.append("Scan" + str(j) + ":" + yvars[header['fytype']])

    # Now we're going to read any log information
                if header['flogoff'] != 0:  # Ok, we've got a log, so read the log header and merge into metadata
                    logstc = struct.unpack(b'IIIII44s', f.read(64))
                    logstc_keys = ("logsizd", "logsizm", "logtxto", "logbins", "logdsks", "logrsvr")
                    logheader = dict(zip(logstc_keys, logstc))
                    header = dict(header, **logheader)

                    # Can't handle either binary log information or ion disk log information (wtf is this anyway !)
                    if header['logbins'] + header['logdsks'] > filesize - f.tell():
                        raise StonerLoadError("Too much logfile data to read")
                    f.read(header['logbins'] + header['logdsks'])

                    # The renishaw seems to put a 16 character timestamp next - it's not in the spec but never mind that.
                    header['Date-Time'] = f.read(16)
                    # Now read the rest of the file as log text
                    logtext = f.read()
                    # We expect things to be single lines terminated with a CR-LF of the format key=value
                    for line in split(b"[\r\n]+", logtext):
                        if b"=" in line:
                            parts = line.split(b'=')
                            key = parts[0].decode()
                            value = parts[1].decode()
                            header[key] = value
            # Ok now build the Stoner.DataFile instance to return
            self.data = data
            # The next bit generates the metadata. We don't just copy the metadata because we need to figure out the typehints first - hence the loop here to call DataFile.__setitem()
            for x in header:
                self[x] = header[x]
            self.column_headers = column_headers
            if len(self.column_headers) == 2:
                self.setas = "xy"
            return self


class TDMSFile(DataFile):
    """A first stab at writing a file that will import TDMS files"""

<<<<<<< HEAD
    #: priority (int): is the load order for the class, smaller numbers are tried before larger numbers.
    #   .. note::
    #      Subclasses with priority<=32 should make some positive identification that they have the right
    #      file type before attempting to read data.    
    priority=16 # Makes a positive ID of its file contents
    #: pattern (list of str): A list of file extensions that might contain this type of file. Used to construct
    # the file load/save dialog boxes.
    patterns=["*.tdms"] # Recognised filename patterns


=======
    Objects = dict()
    priority = 16  # Makes a positive ID of its file contents
    patterns = ["*.tdms"]  # Recognised filename patterns
>>>>>>> 2259123c

    def _load(self, filename=None, *args, **kargs):
        """TDMS file loader routine.

        Args:
            filename (string or bool): File to load. If None then the existing filename is used,
                if False, then a file dialog will be used.

        Returns:
            A copy of the itself after loading the data.
            """
        if filename is None or not filename:
            self.get_filename('r')
        else:
            self.filename = filename
        # Open the file and read the main file header and unpack into a dict
        f = open(self.filename, "rb")  # Read filename linewise
        try:
            assert f.read(4) == b"TDSm"
        except AssertionError:
            f.close()
            raise StonerLoadError('Not a TDMS File')
        f.close()
        (metadata, data) = tdms_read(self.filename)
        for key in metadata:
            self.metadata[key] = metadata[key]
        self.column_headers = list()
        for column in data:
            nd = data[column]
            self.add_column(nd, column)
        return self


class RigakuFile(DataFile):
    """Loads a .ras file as produced by Rigaku X-ray diffractormeters"""

<<<<<<< HEAD
    #: priority (int): is the load order for the class, smaller numbers are tried before larger numbers.
    #   .. note::
    #      Subclasses with priority<=32 should make some positive identification that they have the right
    #      file type before attempting to read data.
    priority=16 #Can make a positive id of file from first line
    #: pattern (list of str): A list of file extensions that might contain this type of file. Used to construct
    # the file load/save dialog boxes.
    patterns=["*.ras"] # Recognised filename patterns

=======
    priority = 16  #Can make a positive id of file from first line
    patterns = ["*.ras"]  # Recognised filename patterns
>>>>>>> 2259123c

    def _load(self, filename=None, *args, **kargs):
        """Reads an Rigaku ras file including handling the metadata nicely

        Args:
            filename (string or bool): File to load. If None then the existing filename is used,
                if False, then a file dialog will be used.

        Returns:
            A copy of the itself after loading the data.
            """
        from ast import literal_eval
        if filename is None or not filename:
            self.get_filename('rb')
        else:
            self.filename = filename
        sh = re.compile(r'^\*([^\s]+)\s+(.*)$')  # Regexp to grab the keys
        ka = re.compile(r'(.*)\-(\d+)$')
        header = dict()
        with open(self.filename, "rb") as f:
            for i, line in enumerate(f):
                line = bytes2str(line).strip()
                if i == 0 and line != "*RAS_DATA_START":
                    raise StonerLoadError("Not a Rigaku file!")
                if line == "*RAS_HEADER_START":
                    break
            for i2, line in enumerate(f):
                line = bytes2str(line).strip()
                m = sh.match(line)
                if m:
                    key = m.groups()[0].lower().replace('_', '.')
                    try:
                        value = m.groups()[1].decode('utf-8', 'ignore')
                    except AttributeError:
                        value = m.groups()[1]
                    header[key] = value
                if "*RAS_INT_START" in line:
                    break
            keys = list(header.keys())
            keys.sort()
            for key in keys:
                m = ka.match(key)
                value = header[key].strip()
                try:
                    newvalue = literal_eval(value.strip('"'))
                except Exception:
                    newvalue = literal_eval(value)
                if m:
                    key = m.groups()[0]
                    if key in self.metadata and not (isinstance(self[key], _np_.ndarray) or isinstance(self[key], list)):
                        if isinstance(self[key], str):
                            self[key] = list([self[key]])
                        else:
                            self[key] = _np_.array(self[key])
                    if key not in self.metadata:
                        if isinstance(newvalue, str):
                            self[key] = list([newvalue])
                        else:
                            self[key] = _np_.array([newvalue])
                    else:
                        if isinstance(self[key][0], str):
                            self[key].append(newvalue)
                        else:
                            self[key] = _np_.append(self[key], newvalue)
                else:
                    self.metadata[key] = newvalue

        self.data = _np_.genfromtxt(self.filename,
                                    dtype='float',
                                    delimiter=' ',
                                    invalid_raise=False,
                                    comments="*",
                                    skip_header=i + i2 + 1)
        self.column_headers = ['Column' + str(i) for i in range(self.data.shape[1])]
        self.column_headers[0:2] = [self.metadata['meas.scan.unit.x'], self.metadata['meas.scan.unit.y']]
        for key in self.metadata:
            if isinstance(self[key], list):
                self[key] = _np_.array(self[key])
        self.setas = "xy"
        return self

    def to_Q(self, l=1.540593):
        """Adds an additional function to covert an angualr scale to momentum transfer

        returns a copy of itself."""

        self.add_column((4 * _np_.pi / l) * _np_.sin(_np_.pi * self.column(0) / 360), "Momentum Transfer, Q ($\\AA$)")


class XRDFile(DataFile):
    """Loads Files from a Brucker D8 Discovery X-Ray Diffractometer"""

<<<<<<< HEAD
    #: priority (int): is the load order for the class, smaller numbers are tried before larger numbers.
    #   .. note::
    #      Subclasses with priority<=32 should make some positive identification that they have the right
    #      file type before attempting to read data.
    priority=16 # Makes a positive id of its file contents
    #: pattern (list of str): A list of file extensions that might contain this type of file. Used to construct
    # the file load/save dialog boxes.
    patterns=["*.dql"] # Recognised filename patterns

    def __getattr__(self,name):
        ret=super(XRDFile,self).__getattr__(name)
        if name=="_public_attrs":
            ret.update({"four_bounce":bool})
        return ret

    def _load(self,filename=None,*args, **kargs):
=======
    priority = 16  # Makes a positive id of its file contents
    patterns = ["*.dql"]  # Recognised filename patterns

    def _load(self, filename=None, *args, **kargs):
>>>>>>> 2259123c
        """Reads an XRD datafile as produced by the Brucker diffractometer

        Args:
            filename (string or bool): File to load. If None then the existing filename is used,
                if False, then a file dialog will be used.

        Returns:
            A copy of the itself after loading the data.

        Notes:
            Format is ini file like but not enough to do standard inifile processing - in particular
            one can have multiple sections with the same name (!)
    """
        if filename is None or not filename:
            self.get_filename('r')
        else:
            self.filename = filename
        sh = re.compile(r'\[(.+)\]')  # Regexp to grab section name
        f = fileinput.FileInput(self.filename)  # Read filename linewise
        if f.readline().strip() != ";RAW4.00":  # Check we have the corrrect fileformat
            raise StonerLoadError("File Format Not Recognized !")
        drive = 0
        for line in f:  #for each line
            m = sh.search(line)
            if m:  # This is a new section
                section = m.group(1)
                if section == "Drive":  #If this is a Drive section we need to know which Drive Section it is
                    section = section + str(drive)
                    drive = drive + 1
                elif section == "Data":  # Data section contains the business but has a redundant first line
                    f.readline()
                for line in f:  #Now start reading lines in this section...
                    if line.strip(
                    ) == "":  # A blank line marks the end of the section, so go back to the outer loop which will handle a new section
                        break
<<<<<<< HEAD
                    elif section=="Data": # In the Data section read lines of data value,vale
                        parts=line.split(',')
                        angle=parts[0].strip()
                        counts=parts[1].strip()
                        dataline=_np_.array([float(angle), float(counts)])
                        self.data=_np_.append(self.data, dataline)
                    else: # Other sections contain metadata
                        parts=line.split('=')
                        key=parts[0].strip()
                        data=parts[1].strip()
                        self[section+":"+key]=data # Keynames in main metadata are section:key - use theDataFile magic to do type determination
        self.column_headers=['Angle', 'Counts'] # Assume the columns were Angles and Counts

        f.close()# Cleanup
        self.data=_np_.reshape(self.data, (-1, 2))
        self.setas="xy"
        self.fource_bounce=self["HardwareConfiguration:Monochromator"]==1
=======
                    elif section == "Data":  # In the Data section read lines of data value,vale
                        parts = line.split(',')
                        angle = parts[0].strip()
                        counts = parts[1].strip()
                        dataline = _np_.array([float(angle), float(counts)])
                        self.data = _np_.append(self.data, dataline)
                    else:  # Other sections contain metadata
                        parts = line.split('=')
                        key = parts[0].strip()
                        data = parts[1].strip()
                        self[
                            section + ":" + key
                        ] = data  # Keynames in main metadata are section:key - use theDataFile magic to do type determination
        self.column_headers = ['Angle', 'Counts']  # Assume the columns were Angles and Counts

        f.close()  # Cleanup
        self.data = _np_.reshape(self.data, (-1, 2))
        self.setas = "xy"
>>>>>>> 2259123c
        return self

    def to_Q(self, l=1.540593):
        """Adds an additional function to covert an angualr scale to momentum transfer

        returns a copy of itself."""

        self.add_column((4 * _np_.pi / l) * _np_.sin(_np_.pi * self.column(0) / 360), "Momentum Transfer, Q ($\\AA$)")


class BNLFile(DataFile):
    """
    Creates BNLFile a subclass of DataFile that caters for files in the SPEC format given
    by BNL (specifically u4b beamline but hopefully generalisable).

    Author Rowan 12/2011

    The file from BNL must be split into seperate scan files before Stoner can use
    them, a separate python script has been written for this and should be found
    in data/Python/PythonCode/scripts.
    """
<<<<<<< HEAD
    
    #: priority (int): is the load order for the class, smaller numbers are tried before larger numbers.
    #   .. note::
    #      Subclasses with priority<=32 should make some positive identification that they have the right
    #      file type before attempting to read data.
    priority=64
    #: pattern (list of str): A list of file extensions that might contain this type of file. Used to construct
    # the file load/save dialog boxes.
    patterns=["*.txt"] # Recognised filename patterns
=======
    priority = 64
    patterns = ["*.txt"]  # Recognised filename patterns
>>>>>>> 2259123c

    def __init__(self, *params):
        """Constructor modification
        BNLFile('filename')
        Do a normal initiation using the parent class 'self' followed by adding an extra attribute line_numbers,
        line_numbers is a list of important line numbers in the file.
        I've left it open for someone to add options for more args if they wish."""
        super(BNLFile, self).__init__(*params)
        self.line_numbers = []

    def __find_lines(self):
        """returns an array of ints [header_line,data_line,scan_line,date_line,motor_line]"""
        fp = open(self.filename, 'r')
        self.line_numbers = [0, 0, 0, 0, 0]
        counter = 0
        for line in fp:
            counter += 1
            if counter == 1 and line[0] != '#':
                raise StonerLoadError("Not a BNL File ?")
            if len(line) < 2: continue  #if there's nothing written on the line go to the next
            elif line[0:2] == '#L': self.line_numbers[0] = counter
            elif line[0:2] == '#S': self.line_numbers[2] = counter
            elif line[0:2] == '#D': self.line_numbers[3] = counter
            elif line[0:2] == '#P': self.line_numbers[4] = counter
            elif line[0] in ['0', '1', '2', '3', '4', '5', '6', '7', '8', '9']:
                self.line_numbers[1] = counter
                break

    def __get_metadata(self):
        """Metadata found is scan number 'Snumber', scan type and parameters 'Stype',
        scan date/time 'Sdatetime' and z motor position 'Smotor'."""
        scanLine = linecache.getline(self.filename, self.line_numbers[2])
        dateLine = linecache.getline(self.filename, self.line_numbers[3])
        motorLine = linecache.getline(self.filename, self.line_numbers[4])
        self.__setitem__('Snumber', scanLine.split()[1])
        tmp = "".join(scanLine.split()[2:])
        self.__setitem__('Stype', "".join(tmp.split(',')))  #get rid of commas
        self.__setitem__('Sdatetime', dateLine[3:-1])  #don't want \n at end of line so use -1
        self.__setitem__('Smotor', motorLine.split()[3])

    def __parse_BNL_data(self):
        """
        Internal function for parsing BNL data. The meta data is labelled by #L type tags
        so easy to find but #L must be excluded from the result.
        """
        self.__find_lines()
        """creates a list, line_numbers, formatted [header_line,data_line,scan_line,date_line,motor_line]"""
        header_string = linecache.getline(self.filename, self.line_numbers[0])
        header_string = re.sub(r'["\n]', '', header_string)  #get rid of new line character
        header_string = re.sub(r'#L', '', header_string)  #get rid of line indicator character
        self.column_headers = map(lambda x: x.strip(), header_string.split())
        self.__get_metadata()
        try:
            self.data = _np_.genfromtxt(self.filename, skip_header=self.line_numbers[1] - 1)
        except IOError:
            self.data = _np_.array([0])
            print('Did not import any data for {}'.format(self.filename))

    def _load(self, filename, *args, **kargs):  #fileType omitted, implicit in class call
        """BNLFile.load(filename)

        Args:
            filename (string or bool): File to load. If None then the existing filename is used,
                if False, then a file dialog will be used.

        Returns:
            A copy of the itself after loading the data.

        Notes:
            Overwrites load method in DataFile class, no header positions and data
            positions are needed because of the hash title structure used in BNL files.

            Normally its good to use _parse_plain_data method from DataFile class
            to load data but unfortunately Brookhaven data isn't very plain so there's
            a new method below.
        """
        self.filename = filename
        self.__parse_BNL_data()  #call an internal function rather than put it in load function
        return self


class MokeFile(DataFile):
    """Class that extgends DataFile to load files from the Leeds MOKE system."""

<<<<<<< HEAD
    #: priority (int): is the load order for the class, smaller numbers are tried before larger numbers.
    #   .. note::
    #      Subclasses with priority<=32 should make some positive identification that they have the right
    #      file type before attempting to read data.
    priotity=16
    #: pattern (list of str): A list of file extensions that might contain this type of file. Used to construct
    # the file load/save dialog boxes.
    patterns=["*.dat","*.txt"]
=======
    priotity = 16
    patterns = ["*.dat", "*.txt"]
>>>>>>> 2259123c

    def _load(self, filename=None, *args, **kargs):
        """Leeds  MOKE file loader routine.

        Args:
            filename (string or bool): File to load. If None then the existing filename is used,
                if False, then a file dialog will be used.

        Returns:
            A copy of the itself after loading the data.
            """
        if filename is None or not filename:
            self.get_filename('r')
        else:
            self.filename = filename
        with open(self.filename, mode="rb") as f:
            line = bytes2str(f.readline()).strip()
            if line != "#Leeds CM Physics MOKE":
                raise StonerLoadError("Not a datafile from the Leeds MOKE")
            while line.startswith("#") or line == "":
                parts = line.split(":")
                if len(parts) > 1:
                    key = parts[0][1:]
                    data = ":".join(parts[1:]).strip()
                    self[key] = data
                line = bytes2str(f.readline()).strip()
            self.column_headers = [x.strip() for x in line.split(",")]
            self.data = _np_.genfromtxt(f, delimiter=",")
        self.setas = "xy.de"
        return self


class FmokeFile(DataFile):
    """Extends DataFile to open Fmoke Files"""

<<<<<<< HEAD
    #: priority (int): is the load order for the class, smaller numbers are tried before larger numbers.
    #   .. note::
    #      Subclasses with priority<=32 should make some positive identification that they have the right
    #      file type before attempting to read data.
    priority=16 # Makes a positive ID check of its contents so give it priority in autoloading
    #: pattern (list of str): A list of file extensions that might contain this type of file. Used to construct
    # the file load/save dialog boxes.
    patterns=["*.dat"] # Recognised filename patterns
=======
    priority = 16  # Makes a positive ID check of its contents so give it priority in autoloading
    patterns = ["*.dat"]  # Recognised filename patterns
>>>>>>> 2259123c

    def _load(self, filename=None, *args, **kargs):
        """Sheffield Focussed MOKE file loader routine.

        Args:
            filename (string or bool): File to load. If None then the existing filename is used,
                if False, then a file dialog will be used.

        Returns:
            A copy of the itself after loading the data.
            """
        if filename is None or not filename:
            self.get_filename('r')
        else:
            self.filename = filename
        f = fileinput.FileInput(self.filename, mode="rb")  # Read filename linewise
        try:
            value = [float(x.strip()) for x in bytes2str(f.readline()).split('\t')]
        except:
            raise StonerLoadError("Not an FMOKE file?")
        label = [x.strip() for x in bytes2str(f.readline()).split('\t')]
        if label[0] != "Header:":
            raise StonerLoadError("Not a Focussed MOKE file !")
        del (label[0])
        for k, v in zip(label, value):
            self.metadata[k] = v  # Create metatdata from first 2 lines
        self.column_headers = [x.strip() for x in bytes2str(f.readline()).split('\t')]
        self.data = _np_.genfromtxt(f, dtype='float', delimiter='\t', invalid_raise=False)
        return self


class GenXFile(DataFile):
    """Extends DataFile for GenX Exported data."""
<<<<<<< HEAD

    #: priority (int): is the load order for the class, smaller numbers are tried before larger numbers.
    #   .. note::
    #      Subclasses with priority<=32 should make some positive identification that they have the right
    #      file type before attempting to read data.
    priority=64
    #: pattern (list of str): A list of file extensions that might contain this type of file. Used to construct
    # the file load/save dialog boxes.
    patterns=["*.dat"] # Recognised filename patterns

=======
    priority = 64
    patterns = ["*.dat"]  # Recognised filename patterns
>>>>>>> 2259123c

    def _load(self, filename=None, *args, **kargs):
        """Load function. File format has space delimited columns from row 3 onwards."""
        if filename is None or not filename:
            self.get_filename('r')
        else:
            self.filename = filename
        pattern = re.compile(r'# Dataset "([^\"]*)" exported from GenX on (.*)$')
        pattern2 = re.compile(r"#\sFile\sexported\sfrom\sGenX\'s\sReflectivity\splugin")
        with open(self.filename, "r") as datafile:
            line = datafile.readline()
            match = pattern.match(line)
            match2 = pattern2.match(line)
            if match is not None:
                dataset = match.groups()[0]
                date = match.groups()[1]
                line = datafile.readline()
                line = datafile.readline()
                line = line[1:]
                self["date"] = date
            elif match2 is not None:
                line = datafile.readline()
                self["date"] = line.split(':')[1].strip()
                datafile.readline()
                line = datafile.readline()
                line = line[1:]
                dataset = "asymmetry"
            else:
                raise StonerLoadError("Not a GenXFile")
            self.column_headers = [f.strip() for f in line.strip().split('\t')]
            self.data = _np_.genfromtxt(datafile)
            self["dataset"] = dataset
            self.setas = "xye"
        return self


class SNSFile(DataFile):
    """This reads the ASCII exported Poalrised Neutron Rfeflectivity reduced files from
    BL-4A line at the Spallation Neutron Source at Oak Ridge National Lab.

    File has a large header marked up with # prefixes which include several section is []
    Each section seems to have a slightly different format

    """

<<<<<<< HEAD
    #: priority (int): is the load order for the class, smaller numbers are tried before larger numbers.
    #   .. note::
    #      Subclasses with priority<=32 should make some positive identification that they have the right
    #      file type before attempting to read data.
    priority=16
    #: pattern (list of str): A list of file extensions that might contain this type of file. Used to construct
    # the file load/save dialog boxes.
    patterns=["*.dat"] # Recognised filename patterns
=======
    priority = 16
    patterns = ["*.dat"]  # Recognised filename patterns
>>>>>>> 2259123c

    def _load(self, filename=None, *args, **kargs):
        """Load function. File format has space delimited columns from row 3 onwards."""
        if filename is None or not filename:
            self.get_filename('r')
        else:
            self.filename = filename

        with open(self.filename, "r") as data:  # Slightly ugly text handling
            line = data.readline()
            if line.strip() != "# Datafile created by QuickNXS 0.9.39":  # bug out oif we don't like the header
                raise StonerLoadError("Not a file from the SNS BL4A line")
            for line in data:
                if line.startswith("# "):  # We're in the header
                    line = line[2:].strip()  # strip the header and whitespace

                if line.startswith("["):  # Look for a section header
                    section = line.strip().strip("[]")
                    if section == "Data":  # The Data section has one line of colum headers and then data
                        header = next(data)[2:].split("\t")
                        self.column_headers = [h.strip().decode('ascii', 'ignore') for h in header]
                        self.data = _np_.genfromtxt(data)  # we end by reading the raw data
                    elif section == "Global Options":  # This section can go into metadata
                        for line in data:
                            line = line[2:].strip()
                            if line.strip() == "":
                                break
                            else:
                                self[line[2:10].strip()] = line[11:].strip()
                    elif section == "Direct Beam Runs" or section == "Data Runs":  # These are constructed into lists ofg dictionaries for each file
                        sec = list()
                        header = next(data)
                        header = header[2:].strip()
                        keys = [s.strip() for s in header.split('  ') if s.strip()]
                        for line in data:
                            line = line[2:].strip()
                            if line == "":
                                break
                            else:
                                values = [s.strip() for s in line.split('  ') if s.strip()]
                                sec.append(dict(zip(keys, values)))
                        self[section] = sec
                else:  # We must still be in the opening un-labelled section of meta data
                    if ":" in line:
                        i = line.index(":")
                        key = line[:i].strip()
                        value = line[i + 1:].strip()
                        self[key.strip()] = value.strip()
        return self


class OVFFile(DataFile):
    """A class that reads OOMMF vector format files and constructs x,y,z,u,v,w data.

    OVF 1 and OVF 2 files with text or binary data and only files with a meshtype rectangular are supported"""

<<<<<<< HEAD
    #: priority (int): is the load order for the class, smaller numbers are tried before larger numbers.
    #   .. note::
    #      Subclasses with priority<=32 should make some positive identification that they have the right
    #      file type before attempting to read data.
    priority=16
    #: pattern (list of str): A list of file extensions that might contain this type of file. Used to construct
    # the file load/save dialog boxes.
    patterns=["*.ovf"] # Recognised filename patterns

=======
    priority = 16
    patterns = ["*.ovf"]  # Recognised filename patterns
>>>>>>> 2259123c

    def _load(self, filename=None, *args, **kargs):
        """Load function. File format has space delimited columns from row 3 onwards."""
        if filename is None or not filename:
            self.get_filename('r')
        else:
            self.filename = filename

        ptr = 0
        with open(self.filename, "r") as data:  # Slightly ugly text handling
            line = next(data)
            ptr += len(line)
            line = line.strip()
            if line == "# OOMMF: rectangular mesh v1.0":
                self["version"] = 1
            elif line != "# OOMMF: rectangular mesh v2.0":
                self["version"] = 2
            else:  # bug out oif we don't like the header
                raise StonerLoadError("Not n OOMMF OVF File: opening line eas {}".format(line))
            pattern = re.compile(r"#\s*([^\:]+)\:\s+(.*)$")
            for i, line in enumerate(data):
                ptr += len(line)
                line.strip()
                if line.startswith("# Begin: Data"):  # marks the start of the trext
                    break
                elif line.startswith("# Begin:") or line.startswith("# End:"):
                    continue
                else:
                    res = pattern.match(line)
                    if res is not None:
                        key = res.group(1)
                        val = res.group(2)
                        self[key] = self.metadata.string_to_type(val)
                    else:
                        raise StonerLoadError("Failed to understand metadata")
            fmt = re.match(r".*Data\s+(.*)", line).group(1)
            assert self["meshtype"] == "rectangular", "Sorry only OVF files with rectnagular meshes are currently supported."
            if self["version"] == 1:
                if self["meshtype"] == "rectangular":
                    self["valuedim"] = 3
                else:
                    self["valuedim"] = 6
        if fmt == "Text":
            uvwdata = _np_.genfromtxt(self.filename, skip_header=i + 2)
        elif fmt == "Binary 4":
            if self["version"] == 1:
                dt = _np_.dtype('>f4')
            else:
                dt = _np_.dtype('<f4')
            with open(filename, "rb") as bindata:
                bindata.seek(ptr)
                uvwdata = _np_.fromfile(bindata,
                                        dtype=dt,
                                        count=1 + self["xnodes"] * self["ynodes"] * self["znodes"] * self["valuedim"])
                assert uvwdata[0] == 1234567.0, "Binary 4 format check value incorrect ! Actual Value was {}".format(
                    uvwdata[0])
            uvwdata = uvwdata[1:]
            uvwdata = _np_.reshape(uvwdata, (-1, self["valuedim"]))
        elif fmt == "Binary 8":
            if self["version"] == 1:
                dt = _np_.dtype('>f8')
            else:
                dt = _np_.dtype('<f8')
            with open(filename, "rb") as bindata:
                bindata.seek(ptr)
                uvwdata = _np_.fromfile(bindata,
                                        dtype=dt,
                                        count=1 + self["xnodes"] * self["ynodes"] * self["znodes"] * self["valuedim"])
                assert uvwdata[
                    0
                ] == 123456789012345.0, "Binary 4 format check value incorrect ! Actual Value was {}".format(uvwdata[0])
            uvwdata = _np_.reshape(uvwdata, (-1, self["valuedim"]))
        else:
            raise StonerLoadError("Unknow OVF Format {}".format(fmt))

        x = (_np_.linspace(self["xmin"], self["xmax"], self["xnode"] + 1)[:-1] + self["xbase"]) * 1E9
        y = (_np_.linspace(self["ymin"], self["ymax"], self["ynode"] + 1)[:-1] + self["ybase"]) * 1E9
        z = (_np_.linspace(self["zmin"], self["zmax"], self["znode"] + 1)[:-1] + self["zbase"]) * 1E9
        (y, z, x) = (_np_.ravel(i) for i in _np_.meshgrid(y, z, x))
        self.data = _np_.column_stack((x, y, z, uvwdata))
        self.column_headers = ["X (nm)", "Y (nm)", "Z (nm)", "U", "V", "W"]
        self.setas = "xyzuvw"
        return self


class MDAASCIIFile(DataFile):
    """Reads files generated from the APS."""
<<<<<<< HEAD

    #: priority (int): is the load order for the class, smaller numbers are tried before larger numbers.
    #   .. note::
    #      Subclasses with priority<=32 should make some positive identification that they have the right
    #      file type before attempting to read data.
    priority=16
    #: pattern (list of str): A list of file extensions that might contain this type of file. Used to construct
    # the file load/save dialog boxes.
    patterns=["*.txt"] # Recognised filename patterns
=======
    priority = 16
    patterns = ["*.txt"]  # Recognised filename patterns
>>>>>>> 2259123c

    def _load(self, filename=None, *args, **kargs):
        """Load function. File format has space delimited columns from row 3 onwards."""
        if filename is None or not filename:
            self.get_filename('r')
        else:
            self.filename = filename

        with open(self.filename, "r") as data:  # Slightly ugly text handling
            for i1, line in enumerate(data):
                if i1 == 0 and line.strip() != "## mda2ascii 1.2 generated output":  # bug out oif we don't like the header
                    raise StonerLoadError("Not a file mda2ascii")
                line.strip()
                if "=" in line:
                    parts = line[2:].split("=")
                    self[parts[0].strip()] = self.metadata.string_to_type("".join(parts[1:]).strip())
                elif line.startswith("#  Extra PV:"):
                    # Onto the next metadata bit
                    break
            pvpat = re.compile(r'^#\s+Extra\s+PV\s\d+\:(.*)')
            for i2, line in enumerate(data):
                if line.strip() == "":
                    continue
                elif line.startswith("# Extra PV"):
                    res = pvpat.match(line)
                    bits = [b.strip().strip(r'"') for b in res.group(1).split(',')]
                    if bits[1] == "":
                        key = bits[0]
                    else:
                        key = bits[1]
                    if len(bits) > 3:
                        key = key + " ({})".format(bits[3])
                    self[key] = self.metadata.string_to_type(bits[2])
                else:
                    break  # End of Extra PV stuff
            else:
                raise StonerLoadError("Overran Extra PV Block")
            for i3, line in enumerate(data):
                line.strip()
                if line.strip() == "":
                    continue
                elif line.startswith("# Column Descriptions:"):
                    break  # Start of column headers now
                elif "=" in line:
                    parts = line[2:].split("=")
                    self[parts[0].strip()] = self.metadata.string_to_type("".join(parts[1:]).strip())
            else:
                raise StonerLoadError("Overran end of scan header before column descriptions")
            colpat = re.compile(r"#\s+\d+\s+\[([^\]]*)\](.*)")
            self.column_headers = []
            for i4, line in enumerate(data):
                res = colpat.match(line)
                line.strip()
                if line.strip() == "":
                    continue
                elif line.startswith("# 1-D Scan Values"):
                    break  # Start of data
                elif res is not None:
                    if "," in res.group(2):
                        bits = [b.strip() for b in res.group(2).split(",")]
                        if bits[-2] == "":
                            colname = bits[0]
                        else:
                            colname = bits[-2]
                        if bits[-1] != "":
                            colname += " ({})".format(bits[-1])
                        if colname in self.column_headers:
                            colname = "{}:{}".format(bits[0], colname)
                    else:
                        colname = res.group(1).strip()
                    self.column_headers.append(colname)
            else:
                raise StonerLoadError("Overand the end of file without reading data")
        self.data = _np_.genfromtxt(self.filename, skip_header=i1 + i2 + i3 + i4)  # so that's ok then !
        return self


class LSTemperatureFile(DataFile):
    """A class that reads and writes Lakeshore Temperature Calibration Curves.

.. warning::
    THis class works for cernox curves in Log Ohms/Kelvin and Log Ohms/Log Kelvin. It may or may not work with any
    other temperature calibration data !

    """

<<<<<<< HEAD
    #: priority (int): is the load order for the class, smaller numbers are tried before larger numbers.
    #   .. note::
    #      Subclasses with priority<=32 should make some positive identification that they have the right
    #      file type before attempting to read data.
    priority=16
     #: pattern (list of str): A list of file extensions that might contain this type of file. Used to construct
    # the file load/save dialog boxes.
    patterns=["*.340"]
=======
    priority = 16
    patterns = ["*.340"]
>>>>>>> 2259123c

    def _load(self, filename=None, *args, **kargs):
        if filename is None or not filename:
            self.get_filename('r')
        else:
            self.filename = filename

        with open(self.filename, "rb") as data:
            keys = []
            vals = []
            for line in data:
                line = bytes2str(line)
                if line.strip() == "":
                    break
                parts = [p.strip() for p in line.split(":")]
                if len(parts) != 2:
                    raise StonerLoadError("Header doesn't contain two parts at {}".format(line.strip()))
                else:
                    keys.append(parts[0])
                    vals.append(parts[1])
            else:
                raise StonerLoadError("Overan the end of the file")
            if keys != ["Sensor Model", "Serial Number", "Data Format", "SetPoint Limit", "Temperature coefficient",
                        "Number of Breakpoints"]:
                raise StonerLoadError("Header did not contain recognised keys.")
            for (k, v) in zip(keys, vals):
                v = v.split()[0]
                self.metadata[k] = self.metadata.string_to_type(v)
            headers = bytes2str(next(data)).strip().split()
            self.column_headers = headers[1:]
            dat = _np_.genfromtxt(data)
            self.data = dat[:, 1:]
        return self

    def save(self, filename=None):
        """Overrides the save method to allow CSVFiles to be written out to disc (as a mininmalist output)

        Args:
            filename (string): Filename to save as (using the same rules as for the load routines)

        Keyword Arguments:
            deliminator (string): Record deliniminator (defaults to a comma)

        Returns:
            A copy of itself."""
        if filename is None:
            filename = self.filename
        if filename is None or (isinstance(filename, bool) and not filename):  # now go and ask for one
            filename = self.__file_dialog('w')
        with open(filename, "w") as f:
            for k in ["Sensor Model", "Serial Number", "Data Format", "SetPoint Limit", "Temperature coefficient",
                      "Number of Breakpoints"]:
                if k in ["Sensor Model", "Serial Number", "Data Format", "SetPoint Limit"]:
                    kstr = "{:16s}".format(k + ":")
                else:
                    kstr = "{}:   ".format(k)
                v = self[k]
                if k == "Data Format":
                    units = ["()", "()", "()", "()", "(Log Ohms/Kelvin)", "(Log Ohms/Log Kelvin)"]
                    vstr = "{}      {}".format(v, units[int(v)])
                elif k == "SetPointLimit":
                    vstr = "{}      (Kelvin)".format(v)
                elif k == "Temperature coefficient":
                    vstr = "{} {}".format(v, ["(positive)", "(negative)"][v])
                elif k == "Number of Breakpoints":
                    vstr = str(len(self))
                else:
                    vstr = str(v)
                f.write("{}{}\n".format(kstr, vstr))
            f.write("\n")
            f.write("No.   ")
            for h in self.column_headers:
                f.write("{:11s}".format(h))
            f.write("\n\n")
            for i in range(
                len(self.data)):  # This is a slow way to write the data, but there should only ever be 200 lines
                line = "\t".join(["{:<10.8f}".format(n) for n in self.data[i]])
                f.write("{}\t".format(i))
                f.write("{}\n".format(line))
        return self


class EasyPlotFile(DataFile):
    """A class that will extract as much as it can from an EasyPlot save File."""

<<<<<<< HEAD
    #: priority (int): is the load order for the class, smaller numbers are tried before larger numbers.
    #   .. note::
    #      Subclasses with priority<=32 should make some positive identification that they have the right
    #      file type before attempting to read data.    
    priority=32 # Fairly generic, but can do some explicit testing
    
    def _load(self,filename, *args, **kargs):
=======
    priority = 32  # Fairly generic, but can do some explicit testing

    def _load(self, filename, *args, **kargs):
>>>>>>> 2259123c
        """Private loader method."""
        if filename is None or not filename:
            self.get_filename('r')
        else:
            self.filename = filename

        datastart = -1
        dataend = -1

        with open(self.filename, "r") as data:
            if "******** EasyPlot save file ********" not in data.read(1024):
                raise StonerLoadError("Not an EasyPlot Save file?")
            else:
                data.seek(0)
            for i, line in enumerate(data):
                line = line.strip()
                if line == "":
                    continue
                if line[0] not in "-0123456789" and datastart > 0 and dataend < 0:
                    dataend = i
                if line.startswith('"') and ":" in line:
                    parts = [x.strip() for x in line.strip('"').split(':')]
                    self[parts[0]] = self.metadata.string_to_type(":".join(parts[1:]))
                elif line.startswith("/"):  # command
                    parts = [x.strip('"') for x in csv.reader([line], delimiter=" ").next() if x != ""]
                    cmd = parts[0].strip("/")
                    if len(cmd) > 1:
                        cmdname = "_{}_cmd".format(cmd)
                        if cmdname in dir(self):  #If this command is implemented as a function run it
                            self.__getattr__("_{}_cmd".format(cmd))(parts[1:])
                        else:
                            if len(parts[1:]) > 1:
                                cmd = cmd + "." + parts[1]
                                value = ",".join(parts[2:])
                            elif len(parts[1:]) == 1:
                                value = parts[1]
                            else:
                                value = True
                            self[cmd] = value
                elif line[0] in "-0123456789" and datastart < 0:  #start of data
                    datastart = i
                    if "," in line:
                        delimiter = ","
                    else:
                        delimiter = None
        if dataend < 0:
            dataend = i
        self.data = _np_.genfromtxt(self.filename, skip_header=datastart, skip_footer=i - dataend, delimiter=delimiter)
        if self.data.shape[1] == 2:
            self.setas = "xy"
        return self

    def _extend_columns(self, i):
        """Ensure the column headers are at least i long."""
        if len(self.column_headers) < i:
            l = len(self.column_headers)
            self.column_headers.extend(["Column {}".format(x) for x in range(l, i)])

    def _et_cmd(self, parts):
        """Handle axis labellling command."""
        if parts[0] == "x":
            self._extend_columns(1)
            self.column_headers[0] = parts[1]
        elif parts[0] == "y":
            self._extend_columns(2)
            self.column_headers[1] = parts[1]
        elif parts[0] == "g":
            self["title"] = parts[1]

    def _td_cmd(self, parts):
        self.setas = parts[0]

    def _sa_cmd(self, parts):
        """The sa (set-axis?) command."""
        if parts[0] == "l":  #Legend
            col = int(parts[2])
            self._extend_columns(col + 1)
            self.column_headers[col] = parts[1]
<|MERGE_RESOLUTION|>--- conflicted
+++ resolved
@@ -26,7 +26,6 @@
 class CSVFile(DataFile):
     """A subclass of DataFiule for loading generic deliminated text fiules without metadata."""
 
-<<<<<<< HEAD
     #: priority (int): is the load order for the class, smaller numbers are tried before larger numbers.
     #   .. note::
     #      Subclasses with priority<=32 should make some positive identification that they have the right
@@ -35,11 +34,6 @@
     #: pattern (list of str): A list of file extensions that might contain this type of file. Used to construct
     # the file load/save dialog boxes.
     patterns=["*.csv","*.txt"] # Recognised filename patterns
-=======
-    priority = 128  # Rather generic file format so make it a low priority
-
-    patterns = ["*.csv", "*.txt"]  # Recognised filename patterns
->>>>>>> 2259123c
 
     def _load(self, filename=None, header_line=0, data_line=1, data_delim=',', header_delim=',', **kargs):
         """Generic deliminated file loader routine.
@@ -108,7 +102,6 @@
 class VSMFile(DataFile):
     """Extends DataFile to open VSM Files"""
 
-<<<<<<< HEAD
     #: priority (int): is the load order for the class, smaller numbers are tried before larger numbers.
     #   .. note::
     #      Subclasses with priority<=32 should make some positive identification that they have the right
@@ -117,11 +110,7 @@
     #: pattern (list of str): A list of file extensions that might contain this type of file. Used to construct
     # the file load/save dialog boxes.
     patterns=["*.fld"] # Recognised filename patterns
-=======
-    priority = 16  # Now makes a positive ID of its contents
->>>>>>> 2259123c
-
-    patterns = ["*.fld"]  # Recognised filename patterns
+
 
     def __parse_VSM(self, header_line=3, data_line=7, data_delim=' ', header_delim=','):
         """An intrernal function for parsing deliminated data without a leading column of metadata.copy
@@ -194,7 +183,6 @@
 class BigBlueFile(CSVFile):
     """Extends CSVFile to load files from BigBlue"""
 
-<<<<<<< HEAD
     #: priority (int): is the load order for the class, smaller numbers are tried before larger numbers.
     #   .. note::
     #      Subclasses with priority<=32 should make some positive identification that they have the right
@@ -203,10 +191,7 @@
     #: pattern (list of str): A list of file extensions that might contain this type of file. Used to construct
     # the file load/save dialog boxes.
     patterns=["*.dat","*.iv","*.rvt"] # Recognised filename patterns
-=======
-    priority = 64  # Also rather generic file format so make a lower priority
-    patterns = ["*.dat", "*.iv", "*.rvt"]  # Recognised filename patterns
->>>>>>> 2259123c
+
 
     def _load(self, filename=None, *args, **kargs):
         """Just call the parent class but with the right parameters set
@@ -231,7 +216,6 @@
 class QDSquidVSMFile(DataFile):
     """Extends DataFile to load files from The SQUID VSM"""
 
-<<<<<<< HEAD
     #: priority (int): is the load order for the class, smaller numbers are tried before larger numbers.
     #   .. note::
     #      Subclasses with priority<=32 should make some positive identification that they have the right
@@ -241,11 +225,6 @@
     # the file load/save dialog boxes.
     patterns=["*.dat"] # Recognised filename patterns
 
-
-=======
-    priority = 16  # Is able to make a positive ID of its file content, so get priority to check
-    patterns = ["*.dat"]  # Recognised filename patterns
->>>>>>> 2259123c
 
     def _load(self, filename=None, *args, **kargs):
         """QDSquidVSM file loader routine.
@@ -294,7 +273,6 @@
 class OpenGDAFile(DataFile):
     """Extends DataFile to load files from RASOR"""
 
-<<<<<<< HEAD
     #: priority (int): is the load order for the class, smaller numbers are tried before larger numbers.
     #   .. note::
     #      Subclasses with priority<=32 should make some positive identification that they have the right
@@ -303,10 +281,6 @@
     #: pattern (list of str): A list of file extensions that might contain this type of file. Used to construct
     # the file load/save dialog boxes.
     patterns=["*.dat"] # Recognised filename patterns
-=======
-    priority = 16  # Makes a positive ID of it's file type so give priority
-    patterns = ["*.dat"]  # Recognised filename patterns
->>>>>>> 2259123c
 
     def _load(self, filename=None, *args, **kargs):
         """OpenGDA file loader routine.
@@ -348,7 +322,6 @@
 class SPCFile(DataFile):
     """Extends DataFile to load SPC files from Raman"""
 
-<<<<<<< HEAD
     #: priority (int): is the load order for the class, smaller numbers are tried before larger numbers.
     #   .. note::
     #      Subclasses with priority<=32 should make some positive identification that they have the right
@@ -357,10 +330,6 @@
     #: pattern (list of str): A list of file extensions that might contain this type of file. Used to construct
     # the file load/save dialog boxes.
     patterns=["*.spc"] # Recognised filename patterns
-=======
-    priority = 16  # Can't make a positive ID of itself
-    patterns = ["*.spc"]  # Recognised filename patterns
->>>>>>> 2259123c
 
     def _load(self, filename=None, *args, **kargs):
         """Reads a .scf file produced by the Renishaw Raman system (amongs others)
@@ -496,7 +465,6 @@
 class TDMSFile(DataFile):
     """A first stab at writing a file that will import TDMS files"""
 
-<<<<<<< HEAD
     #: priority (int): is the load order for the class, smaller numbers are tried before larger numbers.
     #   .. note::
     #      Subclasses with priority<=32 should make some positive identification that they have the right
@@ -506,12 +474,6 @@
     # the file load/save dialog boxes.
     patterns=["*.tdms"] # Recognised filename patterns
 
-
-=======
-    Objects = dict()
-    priority = 16  # Makes a positive ID of its file contents
-    patterns = ["*.tdms"]  # Recognised filename patterns
->>>>>>> 2259123c
 
     def _load(self, filename=None, *args, **kargs):
         """TDMS file loader routine.
@@ -548,7 +510,6 @@
 class RigakuFile(DataFile):
     """Loads a .ras file as produced by Rigaku X-ray diffractormeters"""
 
-<<<<<<< HEAD
     #: priority (int): is the load order for the class, smaller numbers are tried before larger numbers.
     #   .. note::
     #      Subclasses with priority<=32 should make some positive identification that they have the right
@@ -558,10 +519,6 @@
     # the file load/save dialog boxes.
     patterns=["*.ras"] # Recognised filename patterns
 
-=======
-    priority = 16  #Can make a positive id of file from first line
-    patterns = ["*.ras"]  # Recognised filename patterns
->>>>>>> 2259123c
 
     def _load(self, filename=None, *args, **kargs):
         """Reads an Rigaku ras file including handling the metadata nicely
@@ -654,7 +611,6 @@
 class XRDFile(DataFile):
     """Loads Files from a Brucker D8 Discovery X-Ray Diffractometer"""
 
-<<<<<<< HEAD
     #: priority (int): is the load order for the class, smaller numbers are tried before larger numbers.
     #   .. note::
     #      Subclasses with priority<=32 should make some positive identification that they have the right
@@ -671,12 +627,6 @@
         return ret
 
     def _load(self,filename=None,*args, **kargs):
-=======
-    priority = 16  # Makes a positive id of its file contents
-    patterns = ["*.dql"]  # Recognised filename patterns
-
-    def _load(self, filename=None, *args, **kargs):
->>>>>>> 2259123c
         """Reads an XRD datafile as produced by the Brucker diffractometer
 
         Args:
@@ -712,7 +662,6 @@
                     if line.strip(
                     ) == "":  # A blank line marks the end of the section, so go back to the outer loop which will handle a new section
                         break
-<<<<<<< HEAD
                     elif section=="Data": # In the Data section read lines of data value,vale
                         parts=line.split(',')
                         angle=parts[0].strip()
@@ -729,27 +678,7 @@
         f.close()# Cleanup
         self.data=_np_.reshape(self.data, (-1, 2))
         self.setas="xy"
-        self.fource_bounce=self["HardwareConfiguration:Monochromator"]==1
-=======
-                    elif section == "Data":  # In the Data section read lines of data value,vale
-                        parts = line.split(',')
-                        angle = parts[0].strip()
-                        counts = parts[1].strip()
-                        dataline = _np_.array([float(angle), float(counts)])
-                        self.data = _np_.append(self.data, dataline)
-                    else:  # Other sections contain metadata
-                        parts = line.split('=')
-                        key = parts[0].strip()
-                        data = parts[1].strip()
-                        self[
-                            section + ":" + key
-                        ] = data  # Keynames in main metadata are section:key - use theDataFile magic to do type determination
-        self.column_headers = ['Angle', 'Counts']  # Assume the columns were Angles and Counts
-
-        f.close()  # Cleanup
-        self.data = _np_.reshape(self.data, (-1, 2))
-        self.setas = "xy"
->>>>>>> 2259123c
+        self.four_bounce=self["HardwareConfiguration:Monochromator"]==1
         return self
 
     def to_Q(self, l=1.540593):
@@ -771,7 +700,6 @@
     them, a separate python script has been written for this and should be found
     in data/Python/PythonCode/scripts.
     """
-<<<<<<< HEAD
     
     #: priority (int): is the load order for the class, smaller numbers are tried before larger numbers.
     #   .. note::
@@ -781,10 +709,6 @@
     #: pattern (list of str): A list of file extensions that might contain this type of file. Used to construct
     # the file load/save dialog boxes.
     patterns=["*.txt"] # Recognised filename patterns
-=======
-    priority = 64
-    patterns = ["*.txt"]  # Recognised filename patterns
->>>>>>> 2259123c
 
     def __init__(self, *params):
         """Constructor modification
@@ -869,7 +793,6 @@
 class MokeFile(DataFile):
     """Class that extgends DataFile to load files from the Leeds MOKE system."""
 
-<<<<<<< HEAD
     #: priority (int): is the load order for the class, smaller numbers are tried before larger numbers.
     #   .. note::
     #      Subclasses with priority<=32 should make some positive identification that they have the right
@@ -878,10 +801,7 @@
     #: pattern (list of str): A list of file extensions that might contain this type of file. Used to construct
     # the file load/save dialog boxes.
     patterns=["*.dat","*.txt"]
-=======
-    priotity = 16
-    patterns = ["*.dat", "*.txt"]
->>>>>>> 2259123c
+
 
     def _load(self, filename=None, *args, **kargs):
         """Leeds  MOKE file loader routine.
@@ -917,7 +837,6 @@
 class FmokeFile(DataFile):
     """Extends DataFile to open Fmoke Files"""
 
-<<<<<<< HEAD
     #: priority (int): is the load order for the class, smaller numbers are tried before larger numbers.
     #   .. note::
     #      Subclasses with priority<=32 should make some positive identification that they have the right
@@ -926,10 +845,6 @@
     #: pattern (list of str): A list of file extensions that might contain this type of file. Used to construct
     # the file load/save dialog boxes.
     patterns=["*.dat"] # Recognised filename patterns
-=======
-    priority = 16  # Makes a positive ID check of its contents so give it priority in autoloading
-    patterns = ["*.dat"]  # Recognised filename patterns
->>>>>>> 2259123c
 
     def _load(self, filename=None, *args, **kargs):
         """Sheffield Focussed MOKE file loader routine.
@@ -963,7 +878,6 @@
 
 class GenXFile(DataFile):
     """Extends DataFile for GenX Exported data."""
-<<<<<<< HEAD
 
     #: priority (int): is the load order for the class, smaller numbers are tried before larger numbers.
     #   .. note::
@@ -974,10 +888,6 @@
     # the file load/save dialog boxes.
     patterns=["*.dat"] # Recognised filename patterns
 
-=======
-    priority = 64
-    patterns = ["*.dat"]  # Recognised filename patterns
->>>>>>> 2259123c
 
     def _load(self, filename=None, *args, **kargs):
         """Load function. File format has space delimited columns from row 3 onwards."""
@@ -1023,7 +933,6 @@
 
     """
 
-<<<<<<< HEAD
     #: priority (int): is the load order for the class, smaller numbers are tried before larger numbers.
     #   .. note::
     #      Subclasses with priority<=32 should make some positive identification that they have the right
@@ -1032,10 +941,6 @@
     #: pattern (list of str): A list of file extensions that might contain this type of file. Used to construct
     # the file load/save dialog boxes.
     patterns=["*.dat"] # Recognised filename patterns
-=======
-    priority = 16
-    patterns = ["*.dat"]  # Recognised filename patterns
->>>>>>> 2259123c
 
     def _load(self, filename=None, *args, **kargs):
         """Load function. File format has space delimited columns from row 3 onwards."""
@@ -1092,7 +997,6 @@
 
     OVF 1 and OVF 2 files with text or binary data and only files with a meshtype rectangular are supported"""
 
-<<<<<<< HEAD
     #: priority (int): is the load order for the class, smaller numbers are tried before larger numbers.
     #   .. note::
     #      Subclasses with priority<=32 should make some positive identification that they have the right
@@ -1102,10 +1006,6 @@
     # the file load/save dialog boxes.
     patterns=["*.ovf"] # Recognised filename patterns
 
-=======
-    priority = 16
-    patterns = ["*.ovf"]  # Recognised filename patterns
->>>>>>> 2259123c
 
     def _load(self, filename=None, *args, **kargs):
         """Load function. File format has space delimited columns from row 3 onwards."""
@@ -1193,7 +1093,6 @@
 
 class MDAASCIIFile(DataFile):
     """Reads files generated from the APS."""
-<<<<<<< HEAD
 
     #: priority (int): is the load order for the class, smaller numbers are tried before larger numbers.
     #   .. note::
@@ -1203,10 +1102,7 @@
     #: pattern (list of str): A list of file extensions that might contain this type of file. Used to construct
     # the file load/save dialog boxes.
     patterns=["*.txt"] # Recognised filename patterns
-=======
-    priority = 16
-    patterns = ["*.txt"]  # Recognised filename patterns
->>>>>>> 2259123c
+
 
     def _load(self, filename=None, *args, **kargs):
         """Load function. File format has space delimited columns from row 3 onwards."""
@@ -1293,7 +1189,6 @@
 
     """
 
-<<<<<<< HEAD
     #: priority (int): is the load order for the class, smaller numbers are tried before larger numbers.
     #   .. note::
     #      Subclasses with priority<=32 should make some positive identification that they have the right
@@ -1302,10 +1197,6 @@
      #: pattern (list of str): A list of file extensions that might contain this type of file. Used to construct
     # the file load/save dialog boxes.
     patterns=["*.340"]
-=======
-    priority = 16
-    patterns = ["*.340"]
->>>>>>> 2259123c
 
     def _load(self, filename=None, *args, **kargs):
         if filename is None or not filename:
@@ -1391,7 +1282,6 @@
 class EasyPlotFile(DataFile):
     """A class that will extract as much as it can from an EasyPlot save File."""
 
-<<<<<<< HEAD
     #: priority (int): is the load order for the class, smaller numbers are tried before larger numbers.
     #   .. note::
     #      Subclasses with priority<=32 should make some positive identification that they have the right
@@ -1399,11 +1289,6 @@
     priority=32 # Fairly generic, but can do some explicit testing
     
     def _load(self,filename, *args, **kargs):
-=======
-    priority = 32  # Fairly generic, but can do some explicit testing
-
-    def _load(self, filename, *args, **kargs):
->>>>>>> 2259123c
         """Private loader method."""
         if filename is None or not filename:
             self.get_filename('r')
@@ -1481,4 +1366,4 @@
         if parts[0] == "l":  #Legend
             col = int(parts[2])
             self._extend_columns(col + 1)
-            self.column_headers[col] = parts[1]
+            self.column_headers[col] = parts[1]