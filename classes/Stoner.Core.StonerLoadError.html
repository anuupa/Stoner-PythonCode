<!DOCTYPE html PUBLIC "-//W3C//DTD XHTML 1.0 Transitional//EN"
  "http://www.w3.org/TR/xhtml1/DTD/xhtml1-transitional.dtd">


<html xmlns="http://www.w3.org/1999/xhtml">
  <head>
    <meta http-equiv="Content-Type" content="text/html; charset=utf-8" />
    
    <title>Stoner.Core.StonerLoadError &mdash; Stoner Pacakge API Documentation</title>
    
    <link rel="stylesheet" href="../_static/default.css" type="text/css" />
    <link rel="stylesheet" href="../_static/pygments.css" type="text/css" />
    
    <script type="text/javascript">
      var DOCUMENTATION_OPTIONS = {
        URL_ROOT:    '../',
        VERSION:     '1',
        COLLAPSE_INDEX: false,
        FILE_SUFFIX: '.html',
        HAS_SOURCE:  true
      };
    </script>
    <script type="text/javascript" src="../_static/jquery.js"></script>
    <script type="text/javascript" src="../_static/underscore.js"></script>
    <script type="text/javascript" src="../_static/doctools.js"></script>
    <script type="text/javascript" src="http://cdn.mathjax.org/mathjax/latest/MathJax.js?config=TeX-AMS-MML_HTMLorMML"></script>
    <link rel="top" title="Stoner Pacakge API Documentation" href="../index.html" />
    <link rel="up" title="Stoner Package" href="../Stoner.html" />
    <link rel="next" title="Stoner.Analysis.AnalyseFile" href="Stoner.Analysis.AnalyseFile.html" />
    <link rel="prev" title="DataFile.unique" href="Stoner.Core.DataFile.unique.html" /> 
  </head>
  <body>
    <div class="related">
      <h3>Navigation</h3>
      <ul>
        <li class="right" style="margin-right: 10px">
          <a href="../genindex.html" title="General Index"
             accesskey="I">index</a></li>
        <li class="right" >
          <a href="../py-modindex.html" title="Python Module Index"
             >modules</a> |</li>
        <li class="right" >
          <a href="Stoner.Analysis.AnalyseFile.html" title="Stoner.Analysis.AnalyseFile"
             accesskey="N">next</a> |</li>
        <li class="right" >
          <a href="Stoner.Core.DataFile.unique.html" title="DataFile.unique"
             accesskey="P">previous</a> |</li>
        <li><a href="../index.html">Stoner Package</a> &raquo;</li>
          <li><a href="../Stoner.html" accesskey="U">Stoner Package</a> &raquo;</li> 
      </ul>
    </div>  

    <div class="document">
      <div class="documentwrapper">
        <div class="bodywrapper">
          <div class="body">
            
  <div class="section" id="stoner-core-stonerloaderror">
<h1>Stoner.Core.StonerLoadError<a class="headerlink" href="#stoner-core-stonerloaderror" title="Permalink to this headline">¶</a></h1>
<dl class="class">
<dt id="Stoner.Core.StonerLoadError">
<em class="property">class </em><tt class="descclassname">Stoner.Core.</tt><tt class="descname">StonerLoadError</tt><a class="reference internal" href="../_modules/Stoner/Core.html#StonerLoadError"><span class="viewcode-link">[source]</span></a><a class="headerlink" href="#Stoner.Core.StonerLoadError" title="Permalink to this definition">¶</a></dt>
<dd></dd></dl>

</div>


          </div>
        </div>
      </div>
      <div class="sphinxsidebar">
        <div class="sphinxsidebarwrapper">
            <p class="logo"><a href="../index.html">
              <img class="logo" src="../_static/StonerLogo.png" alt="Logo"/>
            </a></p>
  <h4>Previous topic</h4>
  <p class="topless"><a href="Stoner.Core.DataFile.unique.html"
                        title="previous chapter">DataFile.unique</a></p>
  <h4>Next topic</h4>
  <p class="topless"><a href="Stoner.Analysis.AnalyseFile.html"
                        title="next chapter">Stoner.Analysis.AnalyseFile</a></p>
  <h3>This Page</h3>
  <ul class="this-page-menu">
    <li><a href="../_sources/classes/Stoner.Core.StonerLoadError.txt"
           rel="nofollow">Show Source</a></li>
  </ul>
<div id="searchbox" style="display: none">
  <h3>Quick search</h3>
    <form class="search" action="../search.html" method="get">
      <input type="text" name="q" />
      <input type="submit" value="Go" />
      <input type="hidden" name="check_keywords" value="yes" />
      <input type="hidden" name="area" value="default" />
    </form>
    <p class="searchtip" style="font-size: 90%">
    Enter search terms or a module, class or function name.
    </p>
</div>
<script type="text/javascript">$('#searchbox').show(0);</script>
        </div>
      </div>
      <div class="clearer"></div>
    </div>
    <div class="related">
      <h3>Navigation</h3>
      <ul>
        <li class="right" style="margin-right: 10px">
          <a href="../genindex.html" title="General Index"
             >index</a></li>
        <li class="right" >
          <a href="../py-modindex.html" title="Python Module Index"
             >modules</a> |</li>
        <li class="right" >
          <a href="Stoner.Analysis.AnalyseFile.html" title="Stoner.Analysis.AnalyseFile"
             >next</a> |</li>
        <li class="right" >
          <a href="Stoner.Core.DataFile.unique.html" title="DataFile.unique"
             >previous</a> |</li>
        <li><a href="../index.html">Stoner Package</a> &raquo;</li>
          <li><a href="../Stoner.html" >Stoner Package</a> &raquo;</li> 
      </ul>
    </div>
    <div class="footer">
        &copy; Copyright 2013, Gavin Burnell et al.
<<<<<<< HEAD
      Last updated on Mar 30, 2015.
=======
      Last updated on Mar 24, 2015.
>>>>>>> 3ba120d3
      Created using <a href="http://sphinx-doc.org/">Sphinx</a> 1.2.3.
    </div>
  </body>
</html><|MERGE_RESOLUTION|>--- conflicted
+++ resolved
@@ -26,8 +26,8 @@
     <script type="text/javascript" src="http://cdn.mathjax.org/mathjax/latest/MathJax.js?config=TeX-AMS-MML_HTMLorMML"></script>
     <link rel="top" title="Stoner Pacakge API Documentation" href="../index.html" />
     <link rel="up" title="Stoner Package" href="../Stoner.html" />
-    <link rel="next" title="Stoner.Analysis.AnalyseFile" href="Stoner.Analysis.AnalyseFile.html" />
-    <link rel="prev" title="DataFile.unique" href="Stoner.Core.DataFile.unique.html" /> 
+    <link rel="next" title="Stoner.Core.DataFile" href="Stoner.Core.DataFile.html" />
+    <link rel="prev" title="gui Package" href="../Stoner.gui.html" /> 
   </head>
   <body>
     <div class="related">
@@ -40,10 +40,10 @@
           <a href="../py-modindex.html" title="Python Module Index"
              >modules</a> |</li>
         <li class="right" >
-          <a href="Stoner.Analysis.AnalyseFile.html" title="Stoner.Analysis.AnalyseFile"
+          <a href="Stoner.Core.DataFile.html" title="Stoner.Core.DataFile"
              accesskey="N">next</a> |</li>
         <li class="right" >
-          <a href="Stoner.Core.DataFile.unique.html" title="DataFile.unique"
+          <a href="../Stoner.gui.html" title="gui Package"
              accesskey="P">previous</a> |</li>
         <li><a href="../index.html">Stoner Package</a> &raquo;</li>
           <li><a href="../Stoner.html" accesskey="U">Stoner Package</a> &raquo;</li> 
@@ -74,11 +74,11 @@
               <img class="logo" src="../_static/StonerLogo.png" alt="Logo"/>
             </a></p>
   <h4>Previous topic</h4>
-  <p class="topless"><a href="Stoner.Core.DataFile.unique.html"
-                        title="previous chapter">DataFile.unique</a></p>
+  <p class="topless"><a href="../Stoner.gui.html"
+                        title="previous chapter">gui Package</a></p>
   <h4>Next topic</h4>
-  <p class="topless"><a href="Stoner.Analysis.AnalyseFile.html"
-                        title="next chapter">Stoner.Analysis.AnalyseFile</a></p>
+  <p class="topless"><a href="Stoner.Core.DataFile.html"
+                        title="next chapter">Stoner.Core.DataFile</a></p>
   <h3>This Page</h3>
   <ul class="this-page-menu">
     <li><a href="../_sources/classes/Stoner.Core.StonerLoadError.txt"
@@ -111,10 +111,10 @@
           <a href="../py-modindex.html" title="Python Module Index"
              >modules</a> |</li>
         <li class="right" >
-          <a href="Stoner.Analysis.AnalyseFile.html" title="Stoner.Analysis.AnalyseFile"
+          <a href="Stoner.Core.DataFile.html" title="Stoner.Core.DataFile"
              >next</a> |</li>
         <li class="right" >
-          <a href="Stoner.Core.DataFile.unique.html" title="DataFile.unique"
+          <a href="../Stoner.gui.html" title="gui Package"
              >previous</a> |</li>
         <li><a href="../index.html">Stoner Package</a> &raquo;</li>
           <li><a href="../Stoner.html" >Stoner Package</a> &raquo;</li> 
@@ -122,11 +122,7 @@
     </div>
     <div class="footer">
         &copy; Copyright 2013, Gavin Burnell et al.
-<<<<<<< HEAD
-      Last updated on Mar 30, 2015.
-=======
-      Last updated on Mar 24, 2015.
->>>>>>> 3ba120d3
+      Last updated on Apr 07, 2015.
       Created using <a href="http://sphinx-doc.org/">Sphinx</a> 1.2.3.
     </div>
   </body>
