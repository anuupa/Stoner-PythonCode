--- conflicted
+++ resolved
@@ -26,7 +26,7 @@
     <script type="text/javascript" src="http://cdn.mathjax.org/mathjax/latest/MathJax.js?config=TeX-AMS-MML_HTMLorMML"></script>
     <link rel="top" title="Stoner Pacakge API Documentation" href="../index.html" />
     <link rel="up" title="Stoner.Core.DataFile" href="Stoner.Core.DataFile.html" />
-    <link rel="next" title="Stoner.Core.StonerLoadError" href="Stoner.Core.StonerLoadError.html" />
+    <link rel="next" title="Stoner.Analysis.AnalyseFile" href="Stoner.Analysis.AnalyseFile.html" />
     <link rel="prev" title="DataFile.swap_column" href="Stoner.Core.DataFile.swap_column.html" /> 
   </head>
   <body>
@@ -40,7 +40,7 @@
           <a href="../py-modindex.html" title="Python Module Index"
              >modules</a> |</li>
         <li class="right" >
-          <a href="Stoner.Core.StonerLoadError.html" title="Stoner.Core.StonerLoadError"
+          <a href="Stoner.Analysis.AnalyseFile.html" title="Stoner.Analysis.AnalyseFile"
              accesskey="N">next</a> |</li>
         <li class="right" >
           <a href="Stoner.Core.DataFile.swap_column.html" title="DataFile.swap_column"
@@ -89,8 +89,8 @@
   <p class="topless"><a href="Stoner.Core.DataFile.swap_column.html"
                         title="previous chapter">DataFile.swap_column</a></p>
   <h4>Next topic</h4>
-  <p class="topless"><a href="Stoner.Core.StonerLoadError.html"
-                        title="next chapter">Stoner.Core.StonerLoadError</a></p>
+  <p class="topless"><a href="Stoner.Analysis.AnalyseFile.html"
+                        title="next chapter">Stoner.Analysis.AnalyseFile</a></p>
   <h3>This Page</h3>
   <ul class="this-page-menu">
     <li><a href="../_sources/classes/Stoner.Core.DataFile.unique.txt"
@@ -123,7 +123,7 @@
           <a href="../py-modindex.html" title="Python Module Index"
              >modules</a> |</li>
         <li class="right" >
-          <a href="Stoner.Core.StonerLoadError.html" title="Stoner.Core.StonerLoadError"
+          <a href="Stoner.Analysis.AnalyseFile.html" title="Stoner.Analysis.AnalyseFile"
              >next</a> |</li>
         <li class="right" >
           <a href="Stoner.Core.DataFile.swap_column.html" title="DataFile.swap_column"
@@ -135,11 +135,7 @@
     </div>
     <div class="footer">
         &copy; Copyright 2013, Gavin Burnell et al.
-<<<<<<< HEAD
-      Last updated on Mar 30, 2015.
-=======
-      Last updated on Mar 24, 2015.
->>>>>>> 3ba120d3
+      Last updated on Apr 07, 2015.
       Created using <a href="http://sphinx-doc.org/">Sphinx</a> 1.2.3.
     </div>
   </body>
