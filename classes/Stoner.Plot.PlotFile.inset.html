<!DOCTYPE html PUBLIC "-//W3C//DTD XHTML 1.0 Transitional//EN"
  "http://www.w3.org/TR/xhtml1/DTD/xhtml1-transitional.dtd">


<html xmlns="http://www.w3.org/1999/xhtml">
  <head>
    <meta http-equiv="Content-Type" content="text/html; charset=utf-8" />
    
    <title>PlotFile.inset &mdash; Stoner Pacakge API Documentation</title>
    
    <link rel="stylesheet" href="../_static/default.css" type="text/css" />
    <link rel="stylesheet" href="../_static/pygments.css" type="text/css" />
    
    <script type="text/javascript">
      var DOCUMENTATION_OPTIONS = {
        URL_ROOT:    '../',
        VERSION:     '1',
        COLLAPSE_INDEX: false,
        FILE_SUFFIX: '.html',
        HAS_SOURCE:  true
      };
    </script>
    <script type="text/javascript" src="../_static/jquery.js"></script>
    <script type="text/javascript" src="../_static/underscore.js"></script>
    <script type="text/javascript" src="../_static/doctools.js"></script>
    <script type="text/javascript" src="http://cdn.mathjax.org/mathjax/latest/MathJax.js?config=TeX-AMS-MML_HTMLorMML"></script>
    <link rel="top" title="Stoner Pacakge API Documentation" href="../index.html" />
    <link rel="up" title="Stoner.Plot.PlotFile" href="Stoner.Plot.PlotFile.html" />
    <link rel="next" title="PlotFile.keys" href="Stoner.Plot.PlotFile.keys.html" />
    <link rel="prev" title="PlotFile.insert_rows" href="Stoner.Plot.PlotFile.insert_rows.html" /> 
  </head>
  <body>
    <div class="related">
      <h3>Navigation</h3>
      <ul>
        <li class="right" style="margin-right: 10px">
          <a href="../genindex.html" title="General Index"
             accesskey="I">index</a></li>
        <li class="right" >
          <a href="../py-modindex.html" title="Python Module Index"
             >modules</a> |</li>
        <li class="right" >
          <a href="Stoner.Plot.PlotFile.keys.html" title="PlotFile.keys"
             accesskey="N">next</a> |</li>
        <li class="right" >
          <a href="Stoner.Plot.PlotFile.insert_rows.html" title="PlotFile.insert_rows"
             accesskey="P">previous</a> |</li>
        <li><a href="../index.html">Stoner Package</a> &raquo;</li>
          <li><a href="../Stoner.html" >Stoner Package</a> &raquo;</li>
          <li><a href="Stoner.Plot.PlotFile.html" accesskey="U">Stoner.Plot.PlotFile</a> &raquo;</li> 
      </ul>
    </div>  

    <div class="document">
      <div class="documentwrapper">
        <div class="bodywrapper">
          <div class="body">
            
  <div class="section" id="plotfile-inset">
<h1>PlotFile.inset<a class="headerlink" href="#plotfile-inset" title="Permalink to this headline">¶</a></h1>
<dl class="method">
<dt id="Stoner.Plot.PlotFile.inset">
<tt class="descclassname">PlotFile.</tt><tt class="descname">inset</tt><big>(</big><em>parent=None</em>, <em>loc=None</em>, <em>width=0.35</em>, <em>height=0.3</em>, <em>**kargs</em><big>)</big><a class="reference internal" href="../_modules/Stoner/Plot.html#PlotFile.inset"><span class="viewcode-link">[source]</span></a><a class="headerlink" href="#Stoner.Plot.PlotFile.inset" title="Permalink to this definition">¶</a></dt>
<dd><p>Add a new set of axes as an inset to the current plot.</p>
<table class="docutils field-list" frame="void" rules="none">
<col class="field-name" />
<col class="field-body" />
<tbody valign="top">
<tr class="field-odd field"><th class="field-name" colspan="2">Keyword Arguments:</th></tr>
<tr class="field-odd field"><td>&nbsp;</td><td class="field-body"><ul class="first simple">
<li><strong>parent</strong> (<em>matplotlib axes</em>) &#8211;
Which set of axes to add inset to, defaults to the current set</li>
<li><strong>loc</strong> (<em>int or string</em>) &#8211;
Inset location - can be a string like <em>top right</em> or <em>upper right</em> or a number.</li>
<li><strong>width,height (int,float or string) the dimensions of the inset specified as a integer %, or floating point fraction of the parent axes, or as a string measurement.</strong></li>
<li><strong>kargs</strong> (<em>dictionary</em>) &#8211;
all other keywords are passed through to inset_locator.inset_axes</li>
</ul>
</td>
</tr>
<tr class="field-even field"><th class="field-name">Returns:</th><td class="field-body"><p class="first last">A new set of axes</p>
</td>
</tr>
</tbody>
</table>
</dd></dl>

</div>


          </div>
        </div>
      </div>
      <div class="sphinxsidebar">
        <div class="sphinxsidebarwrapper">
            <p class="logo"><a href="../index.html">
              <img class="logo" src="../_static/StonerLogo.png" alt="Logo"/>
            </a></p>
  <h4>Previous topic</h4>
  <p class="topless"><a href="Stoner.Plot.PlotFile.insert_rows.html"
                        title="previous chapter">PlotFile.insert_rows</a></p>
  <h4>Next topic</h4>
  <p class="topless"><a href="Stoner.Plot.PlotFile.keys.html"
                        title="next chapter">PlotFile.keys</a></p>
  <h3>This Page</h3>
  <ul class="this-page-menu">
    <li><a href="../_sources/classes/Stoner.Plot.PlotFile.inset.txt"
           rel="nofollow">Show Source</a></li>
  </ul>
<div id="searchbox" style="display: none">
  <h3>Quick search</h3>
    <form class="search" action="../search.html" method="get">
      <input type="text" name="q" />
      <input type="submit" value="Go" />
      <input type="hidden" name="check_keywords" value="yes" />
      <input type="hidden" name="area" value="default" />
    </form>
    <p class="searchtip" style="font-size: 90%">
    Enter search terms or a module, class or function name.
    </p>
</div>
<script type="text/javascript">$('#searchbox').show(0);</script>
        </div>
      </div>
      <div class="clearer"></div>
    </div>
    <div class="related">
      <h3>Navigation</h3>
      <ul>
        <li class="right" style="margin-right: 10px">
          <a href="../genindex.html" title="General Index"
             >index</a></li>
        <li class="right" >
          <a href="../py-modindex.html" title="Python Module Index"
             >modules</a> |</li>
        <li class="right" >
          <a href="Stoner.Plot.PlotFile.keys.html" title="PlotFile.keys"
             >next</a> |</li>
        <li class="right" >
          <a href="Stoner.Plot.PlotFile.insert_rows.html" title="PlotFile.insert_rows"
             >previous</a> |</li>
        <li><a href="../index.html">Stoner Package</a> &raquo;</li>
          <li><a href="../Stoner.html" >Stoner Package</a> &raquo;</li>
          <li><a href="Stoner.Plot.PlotFile.html" >Stoner.Plot.PlotFile</a> &raquo;</li> 
      </ul>
    </div>
    <div class="footer">
        &copy; Copyright 2013, Gavin Burnell et al.
<<<<<<< HEAD
      Last updated on Mar 30, 2015.
=======
      Last updated on Mar 24, 2015.
>>>>>>> 3ba120d3
      Created using <a href="http://sphinx-doc.org/">Sphinx</a> 1.2.3.
    </div>
  </body>
</html><|MERGE_RESOLUTION|>--- conflicted
+++ resolved
@@ -26,8 +26,8 @@
     <script type="text/javascript" src="http://cdn.mathjax.org/mathjax/latest/MathJax.js?config=TeX-AMS-MML_HTMLorMML"></script>
     <link rel="top" title="Stoner Pacakge API Documentation" href="../index.html" />
     <link rel="up" title="Stoner.Plot.PlotFile" href="Stoner.Plot.PlotFile.html" />
-    <link rel="next" title="PlotFile.keys" href="Stoner.Plot.PlotFile.keys.html" />
-    <link rel="prev" title="PlotFile.insert_rows" href="Stoner.Plot.PlotFile.insert_rows.html" /> 
+    <link rel="next" title="PlotFile.plot" href="Stoner.Plot.PlotFile.plot.html" />
+    <link rel="prev" title="PlotFile.image_plot" href="Stoner.Plot.PlotFile.image_plot.html" /> 
   </head>
   <body>
     <div class="related">
@@ -40,10 +40,10 @@
           <a href="../py-modindex.html" title="Python Module Index"
              >modules</a> |</li>
         <li class="right" >
-          <a href="Stoner.Plot.PlotFile.keys.html" title="PlotFile.keys"
+          <a href="Stoner.Plot.PlotFile.plot.html" title="PlotFile.plot"
              accesskey="N">next</a> |</li>
         <li class="right" >
-          <a href="Stoner.Plot.PlotFile.insert_rows.html" title="PlotFile.insert_rows"
+          <a href="Stoner.Plot.PlotFile.image_plot.html" title="PlotFile.image_plot"
              accesskey="P">previous</a> |</li>
         <li><a href="../index.html">Stoner Package</a> &raquo;</li>
           <li><a href="../Stoner.html" >Stoner Package</a> &raquo;</li>
@@ -97,11 +97,11 @@
               <img class="logo" src="../_static/StonerLogo.png" alt="Logo"/>
             </a></p>
   <h4>Previous topic</h4>
-  <p class="topless"><a href="Stoner.Plot.PlotFile.insert_rows.html"
-                        title="previous chapter">PlotFile.insert_rows</a></p>
+  <p class="topless"><a href="Stoner.Plot.PlotFile.image_plot.html"
+                        title="previous chapter">PlotFile.image_plot</a></p>
   <h4>Next topic</h4>
-  <p class="topless"><a href="Stoner.Plot.PlotFile.keys.html"
-                        title="next chapter">PlotFile.keys</a></p>
+  <p class="topless"><a href="Stoner.Plot.PlotFile.plot.html"
+                        title="next chapter">PlotFile.plot</a></p>
   <h3>This Page</h3>
   <ul class="this-page-menu">
     <li><a href="../_sources/classes/Stoner.Plot.PlotFile.inset.txt"
@@ -134,10 +134,10 @@
           <a href="../py-modindex.html" title="Python Module Index"
              >modules</a> |</li>
         <li class="right" >
-          <a href="Stoner.Plot.PlotFile.keys.html" title="PlotFile.keys"
+          <a href="Stoner.Plot.PlotFile.plot.html" title="PlotFile.plot"
              >next</a> |</li>
         <li class="right" >
-          <a href="Stoner.Plot.PlotFile.insert_rows.html" title="PlotFile.insert_rows"
+          <a href="Stoner.Plot.PlotFile.image_plot.html" title="PlotFile.image_plot"
              >previous</a> |</li>
         <li><a href="../index.html">Stoner Package</a> &raquo;</li>
           <li><a href="../Stoner.html" >Stoner Package</a> &raquo;</li>
@@ -146,11 +146,7 @@
     </div>
     <div class="footer">
         &copy; Copyright 2013, Gavin Burnell et al.
-<<<<<<< HEAD
-      Last updated on Mar 30, 2015.
-=======
-      Last updated on Mar 24, 2015.
->>>>>>> 3ba120d3
+      Last updated on Apr 07, 2015.
       Created using <a href="http://sphinx-doc.org/">Sphinx</a> 1.2.3.
     </div>
   </body>
