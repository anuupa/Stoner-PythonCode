--- conflicted
+++ resolved
@@ -26,7 +26,7 @@
     <script type="text/javascript" src="http://cdn.mathjax.org/mathjax/latest/MathJax.js?config=TeX-AMS-MML_HTMLorMML"></script>
     <link rel="top" title="Stoner Pacakge API Documentation" href="../index.html" />
     <link rel="up" title="Stoner.Analysis.AnalyseFile" href="Stoner.Analysis.AnalyseFile.html" />
-    <link rel="next" title="AnalyseFile.keys" href="Stoner.Analysis.AnalyseFile.keys.html" />
+    <link rel="next" title="AnalyseFile.lmfit" href="Stoner.Analysis.AnalyseFile.lmfit.html" />
     <link rel="prev" title="AnalyseFile.integrate" href="Stoner.Analysis.AnalyseFile.integrate.html" /> 
   </head>
   <body>
@@ -40,7 +40,7 @@
           <a href="../py-modindex.html" title="Python Module Index"
              >modules</a> |</li>
         <li class="right" >
-          <a href="Stoner.Analysis.AnalyseFile.keys.html" title="AnalyseFile.keys"
+          <a href="Stoner.Analysis.AnalyseFile.lmfit.html" title="AnalyseFile.lmfit"
              accesskey="N">next</a> |</li>
         <li class="right" >
           <a href="Stoner.Analysis.AnalyseFile.integrate.html" title="AnalyseFile.integrate"
@@ -106,8 +106,8 @@
   <p class="topless"><a href="Stoner.Analysis.AnalyseFile.integrate.html"
                         title="previous chapter">AnalyseFile.integrate</a></p>
   <h4>Next topic</h4>
-  <p class="topless"><a href="Stoner.Analysis.AnalyseFile.keys.html"
-                        title="next chapter">AnalyseFile.keys</a></p>
+  <p class="topless"><a href="Stoner.Analysis.AnalyseFile.lmfit.html"
+                        title="next chapter">AnalyseFile.lmfit</a></p>
   <h3>This Page</h3>
   <ul class="this-page-menu">
     <li><a href="../_sources/classes/Stoner.Analysis.AnalyseFile.interpolate.txt"
@@ -140,7 +140,7 @@
           <a href="../py-modindex.html" title="Python Module Index"
              >modules</a> |</li>
         <li class="right" >
-          <a href="Stoner.Analysis.AnalyseFile.keys.html" title="AnalyseFile.keys"
+          <a href="Stoner.Analysis.AnalyseFile.lmfit.html" title="AnalyseFile.lmfit"
              >next</a> |</li>
         <li class="right" >
           <a href="Stoner.Analysis.AnalyseFile.integrate.html" title="AnalyseFile.integrate"
@@ -152,11 +152,7 @@
     </div>
     <div class="footer">
         &copy; Copyright 2013, Gavin Burnell et al.
-<<<<<<< HEAD
-      Last updated on Mar 30, 2015.
-=======
-      Last updated on Mar 24, 2015.
->>>>>>> 3ba120d3
+      Last updated on Apr 07, 2015.
       Created using <a href="http://sphinx-doc.org/">Sphinx</a> 1.2.3.
     </div>
   </body>
