<!DOCTYPE html PUBLIC "-//W3C//DTD XHTML 1.0 Transitional//EN"
  "http://www.w3.org/TR/xhtml1/DTD/xhtml1-transitional.dtd">


<html xmlns="http://www.w3.org/1999/xhtml">
  <head>
    <meta http-equiv="Content-Type" content="text/html; charset=utf-8" />
    
    <title>AnalyseFile.SG_Filter &mdash; Stoner Pacakge API Documentation</title>
    
    <link rel="stylesheet" href="../_static/default.css" type="text/css" />
    <link rel="stylesheet" href="../_static/pygments.css" type="text/css" />
    
    <script type="text/javascript">
      var DOCUMENTATION_OPTIONS = {
        URL_ROOT:    '../',
        VERSION:     '1',
        COLLAPSE_INDEX: false,
        FILE_SUFFIX: '.html',
        HAS_SOURCE:  true
      };
    </script>
    <script type="text/javascript" src="../_static/jquery.js"></script>
    <script type="text/javascript" src="../_static/underscore.js"></script>
    <script type="text/javascript" src="../_static/doctools.js"></script>
    <script type="text/javascript" src="http://cdn.mathjax.org/mathjax/latest/MathJax.js?config=TeX-AMS-MML_HTMLorMML"></script>
    <link rel="top" title="Stoner Pacakge API Documentation" href="../index.html" />
    <link rel="up" title="Stoner.Analysis.AnalyseFile" href="Stoner.Analysis.AnalyseFile.html" />
    <link rel="next" title="AnalyseFile.__init__" href="Stoner.Analysis.AnalyseFile.__init__.html" />
    <link rel="prev" title="Stoner.Analysis.AnalyseFile" href="Stoner.Analysis.AnalyseFile.html" /> 
  </head>
  <body>
    <div class="related">
      <h3>Navigation</h3>
      <ul>
        <li class="right" style="margin-right: 10px">
          <a href="../genindex.html" title="General Index"
             accesskey="I">index</a></li>
        <li class="right" >
          <a href="../py-modindex.html" title="Python Module Index"
             >modules</a> |</li>
        <li class="right" >
          <a href="Stoner.Analysis.AnalyseFile.__init__.html" title="AnalyseFile.__init__"
             accesskey="N">next</a> |</li>
        <li class="right" >
          <a href="Stoner.Analysis.AnalyseFile.html" title="Stoner.Analysis.AnalyseFile"
             accesskey="P">previous</a> |</li>
        <li><a href="../index.html">Stoner Package</a> &raquo;</li>
          <li><a href="../Stoner.html" >Stoner Package</a> &raquo;</li>
          <li><a href="Stoner.Analysis.AnalyseFile.html" accesskey="U">Stoner.Analysis.AnalyseFile</a> &raquo;</li> 
      </ul>
    </div>  

    <div class="document">
      <div class="documentwrapper">
        <div class="bodywrapper">
          <div class="body">
            
  <div class="section" id="analysefile-sg-filter">
<h1>AnalyseFile.SG_Filter<a class="headerlink" href="#analysefile-sg-filter" title="Permalink to this headline">¶</a></h1>
<dl class="method">
<dt id="Stoner.Analysis.AnalyseFile.SG_Filter">
<tt class="descclassname">AnalyseFile.</tt><tt class="descname">SG_Filter</tt><big>(</big><em>col=None</em>, <em>points=15</em>, <em>poly=1</em>, <em>order=0</em>, <em>result=None</em>, <em>replace=False</em>, <em>header=None</em><big>)</big><a class="reference internal" href="../_modules/Stoner/Analysis.html#AnalyseFile.SG_Filter"><span class="viewcode-link">[source]</span></a><a class="headerlink" href="#Stoner.Analysis.AnalyseFile.SG_Filter" title="Permalink to this definition">¶</a></dt>
<dd><p>Implements Savitsky-Golay filtering of data for smoothing and differentiating data.</p>
<table class="docutils field-list" frame="void" rules="none">
<col class="field-name" />
<col class="field-body" />
<tbody valign="top">
<tr class="field-odd field"><th class="field-name">Parameters:</th><td class="field-body"><ul class="first simple">
<li><strong>col</strong> (<em>index</em>) &#8211;
Column of Data to be filtered</li>
<li><strong>prints</strong> (<em>int</em>) &#8211;
Number of data points to use in the filtering window. Should be an odd number &gt; poly+1 (default 15)</li>
</ul>
</td>
</tr>
<tr class="field-even field"><th class="field-name" colspan="2">Keyword Arguments:</th></tr>
<tr class="field-even field"><td>&nbsp;</td><td class="field-body"><ul class="first simple">
<li><strong>poly</strong> (<em>int</em>) &#8211;
Order of polynomial to fit to the data. Must be equal or greater than order (default 1)</li>
<li><strong>order</strong> (<em>int</em>) &#8211;
Order of differentiation to carry out. Default=0 meaning smooth the data only.</li>
</ul>
</td>
</tr>
<tr class="field-odd field"><th class="field-name">Returns:</th><td class="field-body"><p class="first last">A numpy array representing the smoothed or differentiated data.</p>
</td>
</tr>
</tbody>
</table>
<p class="rubric">Notes</p>
<p>If col is not specified or is None then the <a href="#id1"><span class="problematic" id="id2">:py:atrt:`DataFile.setas`</span></a> column assignments are used
to set an x and y column. If col is a tuple, then it is assumed to secify and x-column and y-column
for differentiating data. This is now a pass through to <tt class="xref py py-func docutils literal"><span class="pre">scipy.signal.savgol_filter()</span></tt></p>
</dd></dl>

</div>


          </div>
        </div>
      </div>
      <div class="sphinxsidebar">
        <div class="sphinxsidebarwrapper">
            <p class="logo"><a href="../index.html">
              <img class="logo" src="../_static/StonerLogo.png" alt="Logo"/>
            </a></p>
  <h4>Previous topic</h4>
  <p class="topless"><a href="Stoner.Analysis.AnalyseFile.html"
                        title="previous chapter">Stoner.Analysis.AnalyseFile</a></p>
  <h4>Next topic</h4>
  <p class="topless"><a href="Stoner.Analysis.AnalyseFile.__init__.html"
                        title="next chapter">AnalyseFile.__init__</a></p>
  <h3>This Page</h3>
  <ul class="this-page-menu">
    <li><a href="../_sources/classes/Stoner.Analysis.AnalyseFile.SG_Filter.txt"
           rel="nofollow">Show Source</a></li>
  </ul>
<div id="searchbox" style="display: none">
  <h3>Quick search</h3>
    <form class="search" action="../search.html" method="get">
      <input type="text" name="q" />
      <input type="submit" value="Go" />
      <input type="hidden" name="check_keywords" value="yes" />
      <input type="hidden" name="area" value="default" />
    </form>
    <p class="searchtip" style="font-size: 90%">
    Enter search terms or a module, class or function name.
    </p>
</div>
<script type="text/javascript">$('#searchbox').show(0);</script>
        </div>
      </div>
      <div class="clearer"></div>
    </div>
    <div class="related">
      <h3>Navigation</h3>
      <ul>
        <li class="right" style="margin-right: 10px">
          <a href="../genindex.html" title="General Index"
             >index</a></li>
        <li class="right" >
          <a href="../py-modindex.html" title="Python Module Index"
             >modules</a> |</li>
        <li class="right" >
          <a href="Stoner.Analysis.AnalyseFile.__init__.html" title="AnalyseFile.__init__"
             >next</a> |</li>
        <li class="right" >
          <a href="Stoner.Analysis.AnalyseFile.html" title="Stoner.Analysis.AnalyseFile"
             >previous</a> |</li>
        <li><a href="../index.html">Stoner Package</a> &raquo;</li>
          <li><a href="../Stoner.html" >Stoner Package</a> &raquo;</li>
          <li><a href="Stoner.Analysis.AnalyseFile.html" >Stoner.Analysis.AnalyseFile</a> &raquo;</li> 
      </ul>
    </div>
    <div class="footer">
        &copy; Copyright 2013, Gavin Burnell et al.
<<<<<<< HEAD
      Last updated on Mar 30, 2015.
=======
      Last updated on Mar 24, 2015.
>>>>>>> 3ba120d3
      Created using <a href="http://sphinx-doc.org/">Sphinx</a> 1.2.3.
    </div>
  </body>
</html><|MERGE_RESOLUTION|>--- conflicted
+++ resolved
@@ -26,7 +26,7 @@
     <script type="text/javascript" src="http://cdn.mathjax.org/mathjax/latest/MathJax.js?config=TeX-AMS-MML_HTMLorMML"></script>
     <link rel="top" title="Stoner Pacakge API Documentation" href="../index.html" />
     <link rel="up" title="Stoner.Analysis.AnalyseFile" href="Stoner.Analysis.AnalyseFile.html" />
-    <link rel="next" title="AnalyseFile.__init__" href="Stoner.Analysis.AnalyseFile.__init__.html" />
+    <link rel="next" title="AnalyseFile.add" href="Stoner.Analysis.AnalyseFile.add.html" />
     <link rel="prev" title="Stoner.Analysis.AnalyseFile" href="Stoner.Analysis.AnalyseFile.html" /> 
   </head>
   <body>
@@ -40,7 +40,7 @@
           <a href="../py-modindex.html" title="Python Module Index"
              >modules</a> |</li>
         <li class="right" >
-          <a href="Stoner.Analysis.AnalyseFile.__init__.html" title="AnalyseFile.__init__"
+          <a href="Stoner.Analysis.AnalyseFile.add.html" title="AnalyseFile.add"
              accesskey="N">next</a> |</li>
         <li class="right" >
           <a href="Stoner.Analysis.AnalyseFile.html" title="Stoner.Analysis.AnalyseFile"
@@ -109,8 +109,8 @@
   <p class="topless"><a href="Stoner.Analysis.AnalyseFile.html"
                         title="previous chapter">Stoner.Analysis.AnalyseFile</a></p>
   <h4>Next topic</h4>
-  <p class="topless"><a href="Stoner.Analysis.AnalyseFile.__init__.html"
-                        title="next chapter">AnalyseFile.__init__</a></p>
+  <p class="topless"><a href="Stoner.Analysis.AnalyseFile.add.html"
+                        title="next chapter">AnalyseFile.add</a></p>
   <h3>This Page</h3>
   <ul class="this-page-menu">
     <li><a href="../_sources/classes/Stoner.Analysis.AnalyseFile.SG_Filter.txt"
@@ -143,7 +143,7 @@
           <a href="../py-modindex.html" title="Python Module Index"
              >modules</a> |</li>
         <li class="right" >
-          <a href="Stoner.Analysis.AnalyseFile.__init__.html" title="AnalyseFile.__init__"
+          <a href="Stoner.Analysis.AnalyseFile.add.html" title="AnalyseFile.add"
              >next</a> |</li>
         <li class="right" >
           <a href="Stoner.Analysis.AnalyseFile.html" title="Stoner.Analysis.AnalyseFile"
@@ -155,11 +155,7 @@
     </div>
     <div class="footer">
         &copy; Copyright 2013, Gavin Burnell et al.
-<<<<<<< HEAD
-      Last updated on Mar 30, 2015.
-=======
-      Last updated on Mar 24, 2015.
->>>>>>> 3ba120d3
+      Last updated on Apr 07, 2015.
       Created using <a href="http://sphinx-doc.org/">Sphinx</a> 1.2.3.
     </div>
   </body>
