<!DOCTYPE html PUBLIC "-//W3C//DTD XHTML 1.0 Transitional//EN"
  "http://www.w3.org/TR/xhtml1/DTD/xhtml1-transitional.dtd">


<html xmlns="http://www.w3.org/1999/xhtml">
  <head>
    <meta http-equiv="Content-Type" content="text/html; charset=utf-8" />
    
    <title>AnalyseFile.integrate &mdash; Stoner Pacakge API Documentation</title>
    
    <link rel="stylesheet" href="../_static/default.css" type="text/css" />
    <link rel="stylesheet" href="../_static/pygments.css" type="text/css" />
    
    <script type="text/javascript">
      var DOCUMENTATION_OPTIONS = {
        URL_ROOT:    '../',
        VERSION:     '1',
        COLLAPSE_INDEX: false,
        FILE_SUFFIX: '.html',
        HAS_SOURCE:  true
      };
    </script>
    <script type="text/javascript" src="../_static/jquery.js"></script>
    <script type="text/javascript" src="../_static/underscore.js"></script>
    <script type="text/javascript" src="../_static/doctools.js"></script>
    <script type="text/javascript" src="http://cdn.mathjax.org/mathjax/latest/MathJax.js?config=TeX-AMS-MML_HTMLorMML"></script>
    <link rel="top" title="Stoner Pacakge API Documentation" href="../index.html" />
    <link rel="up" title="Stoner.Analysis.AnalyseFile" href="Stoner.Analysis.AnalyseFile.html" />
    <link rel="next" title="AnalyseFile.interpolate" href="Stoner.Analysis.AnalyseFile.interpolate.html" />
    <link rel="prev" title="AnalyseFile.insert_rows" href="Stoner.Analysis.AnalyseFile.insert_rows.html" /> 
  </head>
  <body>
    <div class="related">
      <h3>Navigation</h3>
      <ul>
        <li class="right" style="margin-right: 10px">
          <a href="../genindex.html" title="General Index"
             accesskey="I">index</a></li>
        <li class="right" >
          <a href="../py-modindex.html" title="Python Module Index"
             >modules</a> |</li>
        <li class="right" >
          <a href="Stoner.Analysis.AnalyseFile.interpolate.html" title="AnalyseFile.interpolate"
             accesskey="N">next</a> |</li>
        <li class="right" >
          <a href="Stoner.Analysis.AnalyseFile.insert_rows.html" title="AnalyseFile.insert_rows"
             accesskey="P">previous</a> |</li>
        <li><a href="../index.html">Stoner Package</a> &raquo;</li>
          <li><a href="../Stoner.html" >Stoner Package</a> &raquo;</li>
          <li><a href="Stoner.Analysis.AnalyseFile.html" accesskey="U">Stoner.Analysis.AnalyseFile</a> &raquo;</li> 
      </ul>
    </div>  

    <div class="document">
      <div class="documentwrapper">
        <div class="bodywrapper">
          <div class="body">
            
  <div class="section" id="analysefile-integrate">
<h1>AnalyseFile.integrate<a class="headerlink" href="#analysefile-integrate" title="Permalink to this headline">¶</a></h1>
<dl class="method">
<dt id="Stoner.Analysis.AnalyseFile.integrate">
<<<<<<< HEAD
<tt class="descclassname">AnalyseFile.</tt><tt class="descname">integrate</tt><big>(</big><em>xcol=None</em>, <em>ycol=None</em>, <em>result=None</em>, <em>result_name=None</em>, <em>bounds=&lt;function &lt;lambda&gt; at 0x2b8ba3bac578&gt;</em>, <em>**kargs</em><big>)</big><a class="reference internal" href="../_modules/Stoner/Analysis.html#AnalyseFile.integrate"><span class="viewcode-link">[source]</span></a><a class="headerlink" href="#Stoner.Analysis.AnalyseFile.integrate" title="Permalink to this definition">¶</a></dt>
=======
<tt class="descclassname">AnalyseFile.</tt><tt class="descname">integrate</tt><big>(</big><em>xcol=None</em>, <em>ycol=None</em>, <em>result=None</em>, <em>result_name=None</em>, <em>bounds=&lt;function &lt;lambda&gt; at 0x000000001644D748&gt;</em>, <em>**kargs</em><big>)</big><a class="reference internal" href="../_modules/Stoner/Analysis.html#AnalyseFile.integrate"><span class="viewcode-link">[source]</span></a><a class="headerlink" href="#Stoner.Analysis.AnalyseFile.integrate" title="Permalink to this definition">¶</a></dt>
>>>>>>> 3ba120d3
<dd><p>Inegrate a column of data, optionally returning the cumulative integral.</p>
<table class="docutils field-list" frame="void" rules="none">
<col class="field-name" />
<col class="field-body" />
<tbody valign="top">
<tr class="field-odd field"><th class="field-name">Parameters:</th><td class="field-body"><ul class="first simple">
<li><strong>xcol</strong> (<em>index</em>) &#8211;
The X data column index (or header)</li>
<li><strong>ycol (index) The Y data column index (or header)</strong></li>
</ul>
</td>
</tr>
<tr class="field-even field"><th class="field-name" colspan="2">Keyword Arguments:</th></tr>
<tr class="field-even field"><td>&nbsp;</td><td class="field-body"><ul class="first simple">
<li><strong>result</strong> (<em>index or None</em>) &#8211;
Either a column index (or header) to overwrite with the cumulative data,
or True to add a new column or None to not store the cumulative result.</li>
<li><strong>result_name</strong> (<em>string</em>) &#8211;
The new column header for the results column (if specified)</li>
<li><strong>bounds</strong> (<em>callable</em>) &#8211;
A function that evaluates for each row to determine if the data should be integrated over.</li>
<li><strong>kargs</strong> &#8211;
Other keyword arguements are fed direct to the scipy.integrate.cumtrapz method</li>
</ul>
</td>
</tr>
<tr class="field-odd field"><th class="field-name">Returns:</th><td class="field-body"><p class="first last">The final integration result</p>
</td>
</tr>
</tbody>
</table>
<div class="admonition note">
<p class="first admonition-title">Note</p>
<p class="last">This is a pass through to the scipy.integrate.cumtrapz routine which just uses trapezoidal integration. A better alternative would be
to offer a variety of methods including simpson&#8217;s rule and interpolation of data. If xcol or ycol are not specified then
the current values from the <a class="reference internal" href="Stoner.Core.DataFile.html#Stoner.Core.DataFile.setas" title="Stoner.Core.DataFile.setas"><tt class="xref py py-attr docutils literal"><span class="pre">Stoner.Core.DataFile.setas</span></tt></a> attribute are used.</p>
</div>
</dd></dl>

</div>


          </div>
        </div>
      </div>
      <div class="sphinxsidebar">
        <div class="sphinxsidebarwrapper">
            <p class="logo"><a href="../index.html">
              <img class="logo" src="../_static/StonerLogo.png" alt="Logo"/>
            </a></p>
  <h4>Previous topic</h4>
  <p class="topless"><a href="Stoner.Analysis.AnalyseFile.insert_rows.html"
                        title="previous chapter">AnalyseFile.insert_rows</a></p>
  <h4>Next topic</h4>
  <p class="topless"><a href="Stoner.Analysis.AnalyseFile.interpolate.html"
                        title="next chapter">AnalyseFile.interpolate</a></p>
  <h3>This Page</h3>
  <ul class="this-page-menu">
    <li><a href="../_sources/classes/Stoner.Analysis.AnalyseFile.integrate.txt"
           rel="nofollow">Show Source</a></li>
  </ul>
<div id="searchbox" style="display: none">
  <h3>Quick search</h3>
    <form class="search" action="../search.html" method="get">
      <input type="text" name="q" />
      <input type="submit" value="Go" />
      <input type="hidden" name="check_keywords" value="yes" />
      <input type="hidden" name="area" value="default" />
    </form>
    <p class="searchtip" style="font-size: 90%">
    Enter search terms or a module, class or function name.
    </p>
</div>
<script type="text/javascript">$('#searchbox').show(0);</script>
        </div>
      </div>
      <div class="clearer"></div>
    </div>
    <div class="related">
      <h3>Navigation</h3>
      <ul>
        <li class="right" style="margin-right: 10px">
          <a href="../genindex.html" title="General Index"
             >index</a></li>
        <li class="right" >
          <a href="../py-modindex.html" title="Python Module Index"
             >modules</a> |</li>
        <li class="right" >
          <a href="Stoner.Analysis.AnalyseFile.interpolate.html" title="AnalyseFile.interpolate"
             >next</a> |</li>
        <li class="right" >
          <a href="Stoner.Analysis.AnalyseFile.insert_rows.html" title="AnalyseFile.insert_rows"
             >previous</a> |</li>
        <li><a href="../index.html">Stoner Package</a> &raquo;</li>
          <li><a href="../Stoner.html" >Stoner Package</a> &raquo;</li>
          <li><a href="Stoner.Analysis.AnalyseFile.html" >Stoner.Analysis.AnalyseFile</a> &raquo;</li> 
      </ul>
    </div>
    <div class="footer">
        &copy; Copyright 2013, Gavin Burnell et al.
<<<<<<< HEAD
      Last updated on Mar 30, 2015.
=======
      Last updated on Mar 24, 2015.
>>>>>>> 3ba120d3
      Created using <a href="http://sphinx-doc.org/">Sphinx</a> 1.2.3.
    </div>
  </body>
</html><|MERGE_RESOLUTION|>--- conflicted
+++ resolved
@@ -27,7 +27,7 @@
     <link rel="top" title="Stoner Pacakge API Documentation" href="../index.html" />
     <link rel="up" title="Stoner.Analysis.AnalyseFile" href="Stoner.Analysis.AnalyseFile.html" />
     <link rel="next" title="AnalyseFile.interpolate" href="Stoner.Analysis.AnalyseFile.interpolate.html" />
-    <link rel="prev" title="AnalyseFile.insert_rows" href="Stoner.Analysis.AnalyseFile.insert_rows.html" /> 
+    <link rel="prev" title="AnalyseFile.divide" href="Stoner.Analysis.AnalyseFile.divide.html" /> 
   </head>
   <body>
     <div class="related">
@@ -43,7 +43,7 @@
           <a href="Stoner.Analysis.AnalyseFile.interpolate.html" title="AnalyseFile.interpolate"
              accesskey="N">next</a> |</li>
         <li class="right" >
-          <a href="Stoner.Analysis.AnalyseFile.insert_rows.html" title="AnalyseFile.insert_rows"
+          <a href="Stoner.Analysis.AnalyseFile.divide.html" title="AnalyseFile.divide"
              accesskey="P">previous</a> |</li>
         <li><a href="../index.html">Stoner Package</a> &raquo;</li>
           <li><a href="../Stoner.html" >Stoner Package</a> &raquo;</li>
@@ -60,11 +60,7 @@
 <h1>AnalyseFile.integrate<a class="headerlink" href="#analysefile-integrate" title="Permalink to this headline">¶</a></h1>
 <dl class="method">
 <dt id="Stoner.Analysis.AnalyseFile.integrate">
-<<<<<<< HEAD
-<tt class="descclassname">AnalyseFile.</tt><tt class="descname">integrate</tt><big>(</big><em>xcol=None</em>, <em>ycol=None</em>, <em>result=None</em>, <em>result_name=None</em>, <em>bounds=&lt;function &lt;lambda&gt; at 0x2b8ba3bac578&gt;</em>, <em>**kargs</em><big>)</big><a class="reference internal" href="../_modules/Stoner/Analysis.html#AnalyseFile.integrate"><span class="viewcode-link">[source]</span></a><a class="headerlink" href="#Stoner.Analysis.AnalyseFile.integrate" title="Permalink to this definition">¶</a></dt>
-=======
-<tt class="descclassname">AnalyseFile.</tt><tt class="descname">integrate</tt><big>(</big><em>xcol=None</em>, <em>ycol=None</em>, <em>result=None</em>, <em>result_name=None</em>, <em>bounds=&lt;function &lt;lambda&gt; at 0x000000001644D748&gt;</em>, <em>**kargs</em><big>)</big><a class="reference internal" href="../_modules/Stoner/Analysis.html#AnalyseFile.integrate"><span class="viewcode-link">[source]</span></a><a class="headerlink" href="#Stoner.Analysis.AnalyseFile.integrate" title="Permalink to this definition">¶</a></dt>
->>>>>>> 3ba120d3
+<tt class="descclassname">AnalyseFile.</tt><tt class="descname">integrate</tt><big>(</big><em>xcol=None</em>, <em>ycol=None</em>, <em>result=None</em>, <em>result_name=None</em>, <em>bounds=&lt;function &lt;lambda&gt; at 0x2ab2539eeaa0&gt;</em>, <em>**kargs</em><big>)</big><a class="reference internal" href="../_modules/Stoner/Analysis.html#AnalyseFile.integrate"><span class="viewcode-link">[source]</span></a><a class="headerlink" href="#Stoner.Analysis.AnalyseFile.integrate" title="Permalink to this definition">¶</a></dt>
 <dd><p>Inegrate a column of data, optionally returning the cumulative integral.</p>
 <table class="docutils field-list" frame="void" rules="none">
 <col class="field-name" />
@@ -116,8 +112,8 @@
               <img class="logo" src="../_static/StonerLogo.png" alt="Logo"/>
             </a></p>
   <h4>Previous topic</h4>
-  <p class="topless"><a href="Stoner.Analysis.AnalyseFile.insert_rows.html"
-                        title="previous chapter">AnalyseFile.insert_rows</a></p>
+  <p class="topless"><a href="Stoner.Analysis.AnalyseFile.divide.html"
+                        title="previous chapter">AnalyseFile.divide</a></p>
   <h4>Next topic</h4>
   <p class="topless"><a href="Stoner.Analysis.AnalyseFile.interpolate.html"
                         title="next chapter">AnalyseFile.interpolate</a></p>
@@ -156,7 +152,7 @@
           <a href="Stoner.Analysis.AnalyseFile.interpolate.html" title="AnalyseFile.interpolate"
              >next</a> |</li>
         <li class="right" >
-          <a href="Stoner.Analysis.AnalyseFile.insert_rows.html" title="AnalyseFile.insert_rows"
+          <a href="Stoner.Analysis.AnalyseFile.divide.html" title="AnalyseFile.divide"
              >previous</a> |</li>
         <li><a href="../index.html">Stoner Package</a> &raquo;</li>
           <li><a href="../Stoner.html" >Stoner Package</a> &raquo;</li>
@@ -165,11 +161,7 @@
     </div>
     <div class="footer">
         &copy; Copyright 2013, Gavin Burnell et al.
-<<<<<<< HEAD
-      Last updated on Mar 30, 2015.
-=======
-      Last updated on Mar 24, 2015.
->>>>>>> 3ba120d3
+      Last updated on Apr 07, 2015.
       Created using <a href="http://sphinx-doc.org/">Sphinx</a> 1.2.3.
     </div>
   </body>
