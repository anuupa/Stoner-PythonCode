--- conflicted
+++ resolved
@@ -27,7 +27,7 @@
     <link rel="top" title="Stoner Pacakge API Documentation" href="../index.html" />
     <link rel="up" title="Stoner Package" href="../Stoner.html" />
     <link rel="next" title="HDF5Folder.__init__" href="Stoner.HDF5.HDF5Folder.__init__.html" />
-    <link rel="prev" title="HDF5File.unique" href="Stoner.HDF5.HDF5File.unique.html" /> 
+    <link rel="prev" title="HDF5File.save" href="Stoner.HDF5.HDF5File.save.html" /> 
   </head>
   <body>
     <div class="related">
@@ -43,7 +43,7 @@
           <a href="Stoner.HDF5.HDF5Folder.__init__.html" title="HDF5Folder.__init__"
              accesskey="N">next</a> |</li>
         <li class="right" >
-          <a href="Stoner.HDF5.HDF5File.unique.html" title="HDF5File.unique"
+          <a href="Stoner.HDF5.HDF5File.save.html" title="HDF5File.save"
              accesskey="P">previous</a> |</li>
         <li><a href="../index.html">Stoner Package</a> &raquo;</li>
           <li><a href="../Stoner.html" accesskey="U">Stoner Package</a> &raquo;</li> 
@@ -75,53 +75,11 @@
 <tr class="row-odd"><td><a class="reference internal" href="Stoner.HDF5.HDF5Folder.__init__.html#Stoner.HDF5.HDF5Folder.__init__" title="Stoner.HDF5.HDF5Folder.__init__"><tt class="xref py py-obj docutils literal"><span class="pre">__init__</span></tt></a>(*args,&nbsp;**kargs)</td>
 <td>Constructor for the HDF5Folder Class.</td>
 </tr>
-<tr class="row-even"><td><a class="reference internal" href="Stoner.HDF5.HDF5Folder.add_group.html#Stoner.HDF5.HDF5Folder.add_group" title="Stoner.HDF5.HDF5Folder.add_group"><tt class="xref py py-obj docutils literal"><span class="pre">add_group</span></tt></a>(key)</td>
-<td>Add a new group to the current Folder with the given key.</td>
-</tr>
-<tr class="row-odd"><td><a class="reference internal" href="Stoner.HDF5.HDF5Folder.concatentate.html#Stoner.HDF5.HDF5Folder.concatentate" title="Stoner.HDF5.HDF5Folder.concatentate"><tt class="xref py py-obj docutils literal"><span class="pre">concatentate</span></tt></a>([sort,&nbsp;reverse])</td>
-<td>Concatentates all the files in a DataFolder into a single DataFile like object.</td>
-</tr>
-<tr class="row-even"><td><a class="reference internal" href="Stoner.HDF5.HDF5Folder.extract.html#Stoner.HDF5.HDF5Folder.extract" title="Stoner.HDF5.HDF5Folder.extract"><tt class="xref py py-obj docutils literal"><span class="pre">extract</span></tt></a>(metadata)</td>
-<td>Walks through the terminal group and gets the listed metadata from each file and constructsa replacement DataFile.</td>
-</tr>
-<tr class="row-odd"><td><a class="reference internal" href="Stoner.HDF5.HDF5Folder.filter.html#Stoner.HDF5.HDF5Folder.filter" title="Stoner.HDF5.HDF5Folder.filter"><tt class="xref py py-obj docutils literal"><span class="pre">filter</span></tt></a>([filter,&nbsp;invert])</td>
-<td>Filter the current set of files by some criterion</td>
-</tr>
-<tr class="row-even"><td><a class="reference internal" href="Stoner.HDF5.HDF5Folder.filterout.html#Stoner.HDF5.HDF5Folder.filterout" title="Stoner.HDF5.HDF5Folder.filterout"><tt class="xref py py-obj docutils literal"><span class="pre">filterout</span></tt></a>(filter)</td>
-<td>Synonym for self.filter(filter,invert=True)</td>
-</tr>
-<tr class="row-odd"><td><a class="reference internal" href="Stoner.HDF5.HDF5Folder.flatten.html#Stoner.HDF5.HDF5Folder.flatten" title="Stoner.HDF5.HDF5Folder.flatten"><tt class="xref py py-obj docutils literal"><span class="pre">flatten</span></tt></a>()</td>
-<td>Compresses all the groups and sub-groups iunto a single flat file list.</td>
-</tr>
-<tr class="row-even"><td><a class="reference internal" href="Stoner.HDF5.HDF5Folder.gather.html#Stoner.HDF5.HDF5Folder.gather" title="Stoner.HDF5.HDF5Folder.gather"><tt class="xref py py-obj docutils literal"><span class="pre">gather</span></tt></a>([xcol,&nbsp;ycol])</td>
-<td>Collects xy and y columns from the subfiles in the final group in the tree and builds iunto a <a class="reference internal" href="Stoner.Core.DataFile.html#Stoner.Core.DataFile" title="Stoner.Core.DataFile"><tt class="xref py py-class docutils literal"><span class="pre">Stoner.Core.DataFile</span></tt></a></td>
-</tr>
-<tr class="row-odd"><td><a class="reference internal" href="Stoner.HDF5.HDF5Folder.getlist.html#Stoner.HDF5.HDF5Folder.getlist" title="Stoner.HDF5.HDF5Folder.getlist"><tt class="xref py py-obj docutils literal"><span class="pre">getlist</span></tt></a>([recursive,&nbsp;directory,&nbsp;flatten])</td>
+<tr class="row-even"><td><a class="reference internal" href="Stoner.HDF5.HDF5Folder.getlist.html#Stoner.HDF5.HDF5Folder.getlist" title="Stoner.HDF5.HDF5Folder.getlist"><tt class="xref py py-obj docutils literal"><span class="pre">getlist</span></tt></a>([recursive,&nbsp;directory,&nbsp;flatten])</td>
 <td>Reads the HDF5 File to construct a list of file HDF5File objects</td>
 </tr>
-<tr class="row-even"><td><a class="reference internal" href="Stoner.HDF5.HDF5Folder.group.html#Stoner.HDF5.HDF5Folder.group" title="Stoner.HDF5.HDF5Folder.group"><tt class="xref py py-obj docutils literal"><span class="pre">group</span></tt></a>(key)</td>
-<td>Take the files and sort them into a series of separate DataFolder objects according to the value of the key</td>
-</tr>
-<tr class="row-odd"><td><a class="reference internal" href="Stoner.HDF5.HDF5Folder.next.html#Stoner.HDF5.HDF5Folder.next" title="Stoner.HDF5.HDF5Folder.next"><tt class="xref py py-obj docutils literal"><span class="pre">next</span></tt></a>(elf)</td>
-<td></td>
-</tr>
-<tr class="row-even"><td><a class="reference internal" href="Stoner.HDF5.HDF5Folder.save.html#Stoner.HDF5.HDF5Folder.save" title="Stoner.HDF5.HDF5Folder.save"><tt class="xref py py-obj docutils literal"><span class="pre">save</span></tt></a>([root])</td>
+<tr class="row-odd"><td><a class="reference internal" href="Stoner.HDF5.HDF5Folder.save.html#Stoner.HDF5.HDF5Folder.save" title="Stoner.HDF5.HDF5Folder.save"><tt class="xref py py-obj docutils literal"><span class="pre">save</span></tt></a>([root])</td>
 <td>Saves a load of files to a single HDF5 file, creating groups as it goes.</td>
-</tr>
-<tr class="row-odd"><td><a class="reference internal" href="Stoner.HDF5.HDF5Folder.select.html#Stoner.HDF5.HDF5Folder.select" title="Stoner.HDF5.HDF5Folder.select"><tt class="xref py py-obj docutils literal"><span class="pre">select</span></tt></a>(*args,&nbsp;**kargs)</td>
-<td>A generator that can be used to select particular data files from the DataFolder</td>
-</tr>
-<tr class="row-even"><td><a class="reference internal" href="Stoner.HDF5.HDF5Folder.sort.html#Stoner.HDF5.HDF5Folder.sort" title="Stoner.HDF5.HDF5Folder.sort"><tt class="xref py py-obj docutils literal"><span class="pre">sort</span></tt></a>([key,&nbsp;reverse])</td>
-<td>Sort the files by some key</td>
-</tr>
-<tr class="row-odd"><td><a class="reference internal" href="Stoner.HDF5.HDF5Folder.unflatten.html#Stoner.HDF5.HDF5Folder.unflatten" title="Stoner.HDF5.HDF5Folder.unflatten"><tt class="xref py py-obj docutils literal"><span class="pre">unflatten</span></tt></a>()</td>
-<td>Takes a file list an unflattens them according to the file paths.</td>
-</tr>
-<tr class="row-even"><td><a class="reference internal" href="Stoner.HDF5.HDF5Folder.walk_groups.html#Stoner.HDF5.HDF5Folder.walk_groups" title="Stoner.HDF5.HDF5Folder.walk_groups"><tt class="xref py py-obj docutils literal"><span class="pre">walk_groups</span></tt></a>(walker[,&nbsp;group,&nbsp;...])</td>
-<td>Walks through a heirarchy of groups and calls walker for each file.</td>
-</tr>
-<tr class="row-odd"><td><a class="reference internal" href="Stoner.HDF5.HDF5Folder.zip_groups.html#Stoner.HDF5.HDF5Folder.zip_groups" title="Stoner.HDF5.HDF5Folder.zip_groups"><tt class="xref py py-obj docutils literal"><span class="pre">zip_groups</span></tt></a>(groups)</td>
-<td>Return a list of tuples of DataFiles drawn from the specified groups</td>
 </tr>
 </tbody>
 </table>
@@ -139,8 +97,8 @@
               <img class="logo" src="../_static/StonerLogo.png" alt="Logo"/>
             </a></p>
   <h4>Previous topic</h4>
-  <p class="topless"><a href="Stoner.HDF5.HDF5File.unique.html"
-                        title="previous chapter">HDF5File.unique</a></p>
+  <p class="topless"><a href="Stoner.HDF5.HDF5File.save.html"
+                        title="previous chapter">HDF5File.save</a></p>
   <h4>Next topic</h4>
   <p class="topless"><a href="Stoner.HDF5.HDF5Folder.__init__.html"
                         title="next chapter">HDF5Folder.__init__</a></p>
@@ -179,7 +137,7 @@
           <a href="Stoner.HDF5.HDF5Folder.__init__.html" title="HDF5Folder.__init__"
              >next</a> |</li>
         <li class="right" >
-          <a href="Stoner.HDF5.HDF5File.unique.html" title="HDF5File.unique"
+          <a href="Stoner.HDF5.HDF5File.save.html" title="HDF5File.save"
              >previous</a> |</li>
         <li><a href="../index.html">Stoner Package</a> &raquo;</li>
           <li><a href="../Stoner.html" >Stoner Package</a> &raquo;</li> 
@@ -187,11 +145,7 @@
     </div>
     <div class="footer">
         &copy; Copyright 2013, Gavin Burnell et al.
-<<<<<<< HEAD
-      Last updated on Mar 30, 2015.
-=======
-      Last updated on Mar 24, 2015.
->>>>>>> 3ba120d3
+      Last updated on Apr 07, 2015.
       Created using <a href="http://sphinx-doc.org/">Sphinx</a> 1.2.3.
     </div>
   </body>
