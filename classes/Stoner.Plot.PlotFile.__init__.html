<!DOCTYPE html PUBLIC "-//W3C//DTD XHTML 1.0 Transitional//EN"
  "http://www.w3.org/TR/xhtml1/DTD/xhtml1-transitional.dtd">


<html xmlns="http://www.w3.org/1999/xhtml">
  <head>
    <meta http-equiv="Content-Type" content="text/html; charset=utf-8" />
    
    <title>PlotFile.__init__ &mdash; Stoner Pacakge API Documentation</title>
    
    <link rel="stylesheet" href="../_static/default.css" type="text/css" />
    <link rel="stylesheet" href="../_static/pygments.css" type="text/css" />
    
    <script type="text/javascript">
      var DOCUMENTATION_OPTIONS = {
        URL_ROOT:    '../',
        VERSION:     '1',
        COLLAPSE_INDEX: false,
        FILE_SUFFIX: '.html',
        HAS_SOURCE:  true
      };
    </script>
    <script type="text/javascript" src="../_static/jquery.js"></script>
    <script type="text/javascript" src="../_static/underscore.js"></script>
    <script type="text/javascript" src="../_static/doctools.js"></script>
    <script type="text/javascript" src="http://cdn.mathjax.org/mathjax/latest/MathJax.js?config=TeX-AMS-MML_HTMLorMML"></script>
    <link rel="top" title="Stoner Pacakge API Documentation" href="../index.html" />
    <link rel="up" title="Stoner.Plot.PlotFile" href="Stoner.Plot.PlotFile.html" />
    <link rel="next" title="PlotFile.add_column" href="Stoner.Plot.PlotFile.add_column.html" />
    <link rel="prev" title="Stoner.Plot.PlotFile" href="Stoner.Plot.PlotFile.html" /> 
  </head>
  <body>
    <div class="related">
      <h3>Navigation</h3>
      <ul>
        <li class="right" style="margin-right: 10px">
          <a href="../genindex.html" title="General Index"
             accesskey="I">index</a></li>
        <li class="right" >
          <a href="../py-modindex.html" title="Python Module Index"
             >modules</a> |</li>
        <li class="right" >
          <a href="Stoner.Plot.PlotFile.add_column.html" title="PlotFile.add_column"
             accesskey="N">next</a> |</li>
        <li class="right" >
          <a href="Stoner.Plot.PlotFile.html" title="Stoner.Plot.PlotFile"
             accesskey="P">previous</a> |</li>
        <li><a href="../index.html">Stoner Package</a> &raquo;</li>
          <li><a href="../Stoner.html" >Stoner Package</a> &raquo;</li>
          <li><a href="Stoner.Plot.PlotFile.html" accesskey="U">Stoner.Plot.PlotFile</a> &raquo;</li> 
      </ul>
    </div>  

    <div class="document">
      <div class="documentwrapper">
        <div class="bodywrapper">
          <div class="body">
            
  <div class="section" id="plotfile-init">
<h1>PlotFile.__init__<a class="headerlink" href="#plotfile-init" title="Permalink to this headline">¶</a></h1>
<dl class="method">
<dt id="Stoner.Plot.PlotFile.__init__">
<tt class="descclassname">PlotFile.</tt><tt class="descname">__init__</tt><big>(</big><em>*args</em>, <em>**kargs</em><big>)</big><a class="reference internal" href="../_modules/Stoner/Plot.html#PlotFile.__init__"><span class="viewcode-link">[source]</span></a><a class="headerlink" href="#Stoner.Plot.PlotFile.__init__" title="Permalink to this definition">¶</a></dt>
<dd><p>Constructor of  PlotFile class. Imports plt and then calls the parent constructor.</p>
</dd></dl>

</div>


          </div>
        </div>
      </div>
      <div class="sphinxsidebar">
        <div class="sphinxsidebarwrapper">
            <p class="logo"><a href="../index.html">
              <img class="logo" src="../_static/StonerLogo.png" alt="Logo"/>
            </a></p>
  <h4>Previous topic</h4>
  <p class="topless"><a href="Stoner.Plot.PlotFile.html"
                        title="previous chapter">Stoner.Plot.PlotFile</a></p>
  <h4>Next topic</h4>
  <p class="topless"><a href="Stoner.Plot.PlotFile.add_column.html"
                        title="next chapter">PlotFile.add_column</a></p>
  <h3>This Page</h3>
  <ul class="this-page-menu">
    <li><a href="../_sources/classes/Stoner.Plot.PlotFile.__init__.txt"
           rel="nofollow">Show Source</a></li>
  </ul>
<div id="searchbox" style="display: none">
  <h3>Quick search</h3>
    <form class="search" action="../search.html" method="get">
      <input type="text" name="q" />
      <input type="submit" value="Go" />
      <input type="hidden" name="check_keywords" value="yes" />
      <input type="hidden" name="area" value="default" />
    </form>
    <p class="searchtip" style="font-size: 90%">
    Enter search terms or a module, class or function name.
    </p>
</div>
<script type="text/javascript">$('#searchbox').show(0);</script>
        </div>
      </div>
      <div class="clearer"></div>
    </div>
    <div class="related">
      <h3>Navigation</h3>
      <ul>
        <li class="right" style="margin-right: 10px">
          <a href="../genindex.html" title="General Index"
             >index</a></li>
        <li class="right" >
          <a href="../py-modindex.html" title="Python Module Index"
             >modules</a> |</li>
        <li class="right" >
          <a href="Stoner.Plot.PlotFile.add_column.html" title="PlotFile.add_column"
             >next</a> |</li>
        <li class="right" >
          <a href="Stoner.Plot.PlotFile.html" title="Stoner.Plot.PlotFile"
             >previous</a> |</li>
        <li><a href="../index.html">Stoner Package</a> &raquo;</li>
          <li><a href="../Stoner.html" >Stoner Package</a> &raquo;</li>
          <li><a href="Stoner.Plot.PlotFile.html" >Stoner.Plot.PlotFile</a> &raquo;</li> 
      </ul>
    </div>
    <div class="footer">
        &copy; Copyright 2013, Gavin Burnell et al.
<<<<<<< HEAD
      Last updated on Mar 30, 2015.
=======
      Last updated on Mar 24, 2015.
>>>>>>> 3ba120d3
      Created using <a href="http://sphinx-doc.org/">Sphinx</a> 1.2.3.
    </div>
  </body>
</html><|MERGE_RESOLUTION|>--- conflicted
+++ resolved
@@ -26,7 +26,7 @@
     <script type="text/javascript" src="http://cdn.mathjax.org/mathjax/latest/MathJax.js?config=TeX-AMS-MML_HTMLorMML"></script>
     <link rel="top" title="Stoner Pacakge API Documentation" href="../index.html" />
     <link rel="up" title="Stoner.Plot.PlotFile" href="Stoner.Plot.PlotFile.html" />
-    <link rel="next" title="PlotFile.add_column" href="Stoner.Plot.PlotFile.add_column.html" />
+    <link rel="next" title="PlotFile.colormap_xyz" href="Stoner.Plot.PlotFile.colormap_xyz.html" />
     <link rel="prev" title="Stoner.Plot.PlotFile" href="Stoner.Plot.PlotFile.html" /> 
   </head>
   <body>
@@ -40,7 +40,7 @@
           <a href="../py-modindex.html" title="Python Module Index"
              >modules</a> |</li>
         <li class="right" >
-          <a href="Stoner.Plot.PlotFile.add_column.html" title="PlotFile.add_column"
+          <a href="Stoner.Plot.PlotFile.colormap_xyz.html" title="PlotFile.colormap_xyz"
              accesskey="N">next</a> |</li>
         <li class="right" >
           <a href="Stoner.Plot.PlotFile.html" title="Stoner.Plot.PlotFile"
@@ -79,8 +79,8 @@
   <p class="topless"><a href="Stoner.Plot.PlotFile.html"
                         title="previous chapter">Stoner.Plot.PlotFile</a></p>
   <h4>Next topic</h4>
-  <p class="topless"><a href="Stoner.Plot.PlotFile.add_column.html"
-                        title="next chapter">PlotFile.add_column</a></p>
+  <p class="topless"><a href="Stoner.Plot.PlotFile.colormap_xyz.html"
+                        title="next chapter">PlotFile.colormap_xyz</a></p>
   <h3>This Page</h3>
   <ul class="this-page-menu">
     <li><a href="../_sources/classes/Stoner.Plot.PlotFile.__init__.txt"
@@ -113,7 +113,7 @@
           <a href="../py-modindex.html" title="Python Module Index"
              >modules</a> |</li>
         <li class="right" >
-          <a href="Stoner.Plot.PlotFile.add_column.html" title="PlotFile.add_column"
+          <a href="Stoner.Plot.PlotFile.colormap_xyz.html" title="PlotFile.colormap_xyz"
              >next</a> |</li>
         <li class="right" >
           <a href="Stoner.Plot.PlotFile.html" title="Stoner.Plot.PlotFile"
@@ -125,11 +125,7 @@
     </div>
     <div class="footer">
         &copy; Copyright 2013, Gavin Burnell et al.
-<<<<<<< HEAD
-      Last updated on Mar 30, 2015.
-=======
-      Last updated on Mar 24, 2015.
->>>>>>> 3ba120d3
+      Last updated on Apr 07, 2015.
       Created using <a href="http://sphinx-doc.org/">Sphinx</a> 1.2.3.
     </div>
   </body>
