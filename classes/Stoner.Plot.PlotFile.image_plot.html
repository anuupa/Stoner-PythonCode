--- conflicted
+++ resolved
@@ -26,7 +26,7 @@
     <script type="text/javascript" src="http://cdn.mathjax.org/mathjax/latest/MathJax.js?config=TeX-AMS-MML_HTMLorMML"></script>
     <link rel="top" title="Stoner Pacakge API Documentation" href="../index.html" />
     <link rel="up" title="Stoner.Plot.PlotFile" href="Stoner.Plot.PlotFile.html" />
-    <link rel="next" title="PlotFile.insert_rows" href="Stoner.Plot.PlotFile.insert_rows.html" />
+    <link rel="next" title="PlotFile.inset" href="Stoner.Plot.PlotFile.inset.html" />
     <link rel="prev" title="PlotFile.griddata" href="Stoner.Plot.PlotFile.griddata.html" /> 
   </head>
   <body>
@@ -40,7 +40,7 @@
           <a href="../py-modindex.html" title="Python Module Index"
              >modules</a> |</li>
         <li class="right" >
-          <a href="Stoner.Plot.PlotFile.insert_rows.html" title="PlotFile.insert_rows"
+          <a href="Stoner.Plot.PlotFile.inset.html" title="PlotFile.inset"
              accesskey="N">next</a> |</li>
         <li class="right" >
           <a href="Stoner.Plot.PlotFile.griddata.html" title="PlotFile.griddata"
@@ -97,7 +97,8 @@
 If set to a string, save the plot with this filename</li>
 <li><strong>figure</strong> (<em>integer or matplotlib.figure or boolean</em>) &#8211;
 Controls which figure is used for the plot, or if a new figure is opened.</li>
-<li><strong>**kargs (dict): Other arguments are passed on to the plotter.</strong></li>
+<li><strong>**kargs</strong> (<em>dict</em>) &#8211;
+Other arguments are passed on to the plotter.</li>
 </ul>
 </td>
 </tr>
@@ -123,8 +124,8 @@
   <p class="topless"><a href="Stoner.Plot.PlotFile.griddata.html"
                         title="previous chapter">PlotFile.griddata</a></p>
   <h4>Next topic</h4>
-  <p class="topless"><a href="Stoner.Plot.PlotFile.insert_rows.html"
-                        title="next chapter">PlotFile.insert_rows</a></p>
+  <p class="topless"><a href="Stoner.Plot.PlotFile.inset.html"
+                        title="next chapter">PlotFile.inset</a></p>
   <h3>This Page</h3>
   <ul class="this-page-menu">
     <li><a href="../_sources/classes/Stoner.Plot.PlotFile.image_plot.txt"
@@ -157,7 +158,7 @@
           <a href="../py-modindex.html" title="Python Module Index"
              >modules</a> |</li>
         <li class="right" >
-          <a href="Stoner.Plot.PlotFile.insert_rows.html" title="PlotFile.insert_rows"
+          <a href="Stoner.Plot.PlotFile.inset.html" title="PlotFile.inset"
              >next</a> |</li>
         <li class="right" >
           <a href="Stoner.Plot.PlotFile.griddata.html" title="PlotFile.griddata"
@@ -169,11 +170,7 @@
     </div>
     <div class="footer">
         &copy; Copyright 2013, Gavin Burnell et al.
-<<<<<<< HEAD
-      Last updated on Mar 30, 2015.
-=======
-      Last updated on Mar 24, 2015.
->>>>>>> 3ba120d3
+      Last updated on Apr 07, 2015.
       Created using <a href="http://sphinx-doc.org/">Sphinx</a> 1.2.3.
     </div>
   </body>
